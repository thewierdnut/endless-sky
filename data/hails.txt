# Copyright (c) 2014 by Michael Zahniser
#
# Endless Sky is free software: you can redistribute it and/or modify it under the
# terms of the GNU General Public License as published by the Free Software
# Foundation, either version 3 of the License, or (at your option) any later version.
#
# Endless Sky is distributed in the hope that it will be useful, but WITHOUT ANY
# WARRANTY; without even the implied warranty of MERCHANTABILITY or FITNESS FOR A
# PARTICULAR PURPOSE.  See the GNU General Public License for more details.

phrase "friendly civilian"
	word
		"I just heard "
	word
		phrase "Medium Confidence"
		phrase "Confined Brain Of The Liberal Dork"
		phrase "Catastrophe Aftermath"
		phrase "Swift Of The Sponge"
		phrase "Shrapnel Vacuum"
		phrase "Daniel Suburbia"
		phrase "Volume Maneuver"
		phrase "Love Nugget"
		phrase "Under-paid Bandit"
		phrase "Galactic Grouch And The Greed"
		phrase "Headache Of The Hacker"
		phrase "Diffusion Four"
		phrase "There Might Be Riots"
	word
<<<<<<< HEAD
		"is now my favourite song!"
		"is stuck in my head...again!"
		"is pure genius!"
		"was awesome!"
		"plays in my bunk on repeat!"
		"is playing full blast - throughout my ship!"
=======
		" is now my favourite!"
		" is stuck in my head...again!"
		" is pure genius!"
		" was awesome!"
		" plays in my bunk on repeat!"
		" is playing full blast - throughout my ship!"
>>>>>>> 49a24bd2

phrase "musical venue"
	word
		"playing a concert "
		"doing a show "
		"in concert "
		"at their concert "
		"playing a benefit concert "
		"live "
		"on tour "
		"at a live concert "
		"playing a gig "
		"live in concert "
	word
		"at Tarazed stadium! "
		"at the amphitheater on Skymoot! "
		"at a concert hall in New Sydney! "
		"in a night club on Splashdown! "
		"at the Syndicated Systems Velodrome! "
		"at Betelgeuse Stadium! "
		"on Hestia! "
		"at Lionheart Arena! "
		"at the Grange on Heartland! "
		"at a resort on Vail! "
		"at Canyonland Park! "

phrase "Medium Confidence"
	word
		"'Medium Confidence' "
	phrase "musical venue"
	word
		"The song "
	word
		"'Regret Ride' "
		"'My Wooden Mojo' "
		"'Blue Illusion' "
		"'Foreign Beauty' "
		"'Introvert Day' "

phrase "Confined Brain Of The Liberal Dork"
	word
		"'Confined Brain Of The Liberal Dork' "
	phrase "musical venue"
	word
		"The song "
	word
		"'Dude, Where's My Bible?' "
		"'Re-Inventing Rythmn' "
		"'Abstraction Is the Answer' "
		"'Outrageous Activism' "
		"'Cheap Entertainment' "

phrase "Catastrophe Aftermath"
	word
		"'Catastrophe Aftermath' "
	phrase "musical venue"
	word
		"The song "
	word
		"'The Devil's Car' "
		"'Selfish Thunder' "
		"'Revenge Makes You Cry' "
		"'Nature Of The Revolt' "
		"'Instant Devastation' "

phrase "Swift Of The Sponge"
	word
		"'Swift Of The Sponge' "
	phrase "musical venue"
	word
		"The song "
	word
		"'Weakness And All That' "
		"'Trouble Will Return' "
		"'Golden Smart Mouth' "
		"'Burning Pain' "
		"'Wisdom In Another World' "

phrase "Shrapnel Vacuum"
	word
		"'Shrapnel Vacuum' "
	phrase "musical venue"
	word
		"The song "
	word
		"'Fast Destiny' "
		"'Fury Of My Ruggedness' "
		"'Expensive Massacre' "
		"'Fear Machine' "
		"'Prisoner Of Indifference' "

phrase "Daniel Suburbia"
	word
		"'Daniel Suburbia' "
	phrase "musical venue"
	word
		"The song "
	word
		"'Nothing To Do With War' "
		"'Loyalty Saved Me' "
		"'Heaven All Over You' "
		"'Nature Of The Heart' "
		"'Holy Adventure' "

phrase "Volume Maneuver"
	word
		"'Volume Maneuver' "
	phrase "musical venue"
	word
		"The song "
	word
		"'Loose Parade' "
		"'The Average Girl' "
		"'Foreign Doubt' "
		"'Freedom Unlocked' "
		"'Waiting For Kindness' "

phrase "Love Nugget"
	word
		"'Love Nugget' "
	phrase "musical venue"
	word
		"The song "
	word
		"'Jet Fueled Woman' "
		"'Sin Heals A Broken Heart' "
		"'Talent Of The Backseat' "
		"'Beat Orgy' "
		"'Fairground Sinner' "

phrase "Under-paid Bandit"
	word
		"'Under-paid Bandit' "
	phrase "musical venue"
	word
		"The song "
	word
		"'Eternal Madman' "
		"'Lovely Loneliness' "
		"'Check The Time' "
		"'Guilty Culture' "
		"'Modern Cop' "

phrase "Galactic Grouch And The Greed"
	word
		"'Galactic Grouch And The Greed' "
	phrase "musical venue"
	word
		"The song "
	word
		"'Everybody Needs At Least One Shadow' "
		"'So Much For The Showroom' "
		"'Realism Wont Stop Me' "
		"'Creativity Is Right Here' "
		"'Quality ... Ain't It Cool?' "

phrase "Headache Of The Hacker"
	word
		"'Headache Of The Hacker' "
	phrase "musical venue"
	word
		"The song "
	word
		"'Explosive Party' "
		"'Got Any Synchronisation' "
		"'My Wooden PC' "
		"'Lightning Is Better Than Floods' "
		"'Persistance Of The Sun' "

phrase "Diffusion Four"
	word
		"'Diffusion Four' "
	phrase "musical venue"
	word
		"The song "
	word
		"'Friendship Was Just The Start' "
		"'Box Of Warmth' "
		"'Vortex Of Optimism' "
		"'Golden Rainbow' "
		"'Mercy Is The Best' "

phrase "There Might Be Riots"
	word
		"There Might Be Riots "
	phrase "musical venue"
	word
		"The song "
	word
		"Sad Archie "
		"Gluttony "

phrase "friendly civilian"
	word
		"May "
		"Let "
	word
		"peace"
		"luck"
		"fortune"
		"good fortune"
		"God"
		"prosperity"
		"the Force"
		"fair winds"
		"clear skies"
		"the best of luck"
		"fair winds and bright skies"
		"Allah"
		"the power of Heaven"
		"Heaven's blessings"
		"the Way and the Light"
		"the immortal Tao"
	word
		" be with you!"
		" be with you today!"
		" journey with you!"
		" go with you!"
		" follow in your wake!"
		" be with you in your travels!"
		" always be with you!"

phrase "friendly civilian"
	word
		"Being"
		"Becoming"
		"Life as"
		"The life of"
	word
		" an independent"
		" a free"
	word
		" merchant"
		" courier"
		" trader"
		" captain"
		" ship captain"
		" starship captain"
	word
		" is harder than it looks."
		" is almost impossible."
		" is so simple a child could do it!"
		" is hard at first, but it gets a lot easier over time."
		" is easiest if you buy a ship with a lot of bunks for passengers."
		" is easiest if you buy a ship with a big cargo bay."
		" is easiest if you fly a ship that isn't totally defenseless against pirates."
		" is easiest if you stick to the safe parts of the galaxy."
		" is easiest if you take a lot of risks at the beginning so you can afford a better ship quickly."
		" offers the best life in the galaxy."
		" is the biggest thrill you'll ever know."
		" is the only way to control your own destiny."

phrase "friendly civilian"
	word
		"The best way to be safe from pirates is to"
	word
		" have a fast ship than can outrun them."
		" stay close to the Paradise worlds and the Deep."
		" stick to systems patrolled by the Navy."
		" get so rich that you can just buy them off."
		" equip particle cannons and blast them to bits before they can get within close range!"
		" put a pair of heavy laser turrets on each of your cargo ships."
		" blow them out of the sky with a barrage of missiles before they can get anywhere near you!"
		" buy a light warship that still has decent passenger capacity."
		" use a multipurpose ship that has room for cargo, shields, and heavy weapons."
		" equip anti-missile turrets so they can't get you with missiles, and then you can run away!"
		" have a fleet with interceptors to tie them up while the cargo ships can warp to safety."

phrase "friendly civilian"
	word
		"Did you watch the game? The "
		"The "
		"I heard the "
		"It was shocking how the "
		"I can't believe the "
		"Just like I expected, the "
	word
		"Gophers"
		"Quasars"
		"Dragons"
		"Dire Wolves"
		"Reapers"
		"Quants"
		"Hellcats"
		"Piledrivers"
		"Steamrollers"
		"Spectres"
		"Chameleons"
		"Cavaliers"
		"Ogres"
		"Thundergods"
		"Stonemasons"
		"Plasmaticas"
		"Greasemonkeys"
		"Void Dragons"
	word
		" totally beat the "
		" creamed the "
		" trounced the "
		" almost lost to the "
		" defeated the "
		" played an epic game against the "
		" destroyed the "
		" utterly humiliated the "
		" narrowly beat the "
		" demolished the "
		" smashed the "
	word
		"Jabberwocks"
		"Turlingdroves"
		"Passenger Pigeons"
		"Sequoias"
		"Presidents"
		"Aardvarks"
		"Raiders"
		"Greyhounds"
		"Sandstorms"
		"Wreckers"
		"Boogeymen"
		"Black Widows"
		"Goblins"
		"Airhammers"
		"Redeemers"
		"Antelopes"
		"Pythons"
	word
		" last night"
		" yesterday"
		" this morning"
		" the other day"
		", as usual"
	word
		"!"
		"."
		". You shoulda seen it!"
		", but I lost a bunch of money betting on the wrong one!"
		". I wish my feed was clearer."

phrase "friendly civilian"
	word
		"Just delivered a load of "
		"Finally dropped off some "
		"Dropped off my cargo of "
		"Just made a big delivery of "
	word
		"limburger cheese"
		"bleu cheese"
		"livestock"
		"cattle"
		"garlic"
		"sheep"
		"fertilizer"
		"manure"
		"processed sewage"
		"lab mice"
		"ammonia"
		"lutefisk"
		"sulfur"
		"secondhand socks"
		"compost"
		"fish heads"
	word
		". My"
		", and now my"
	word
		" "
		" ship's "
		" poor "
		" poor ship's "
		" beautiful ship's "

	word
		"hold"
		"cargo hold"
	word
		" totally reeks!"
		" smells awful!"
		" is going to smell bad for weeks!"
		" still stinks!"
		" needs to be hosed down!"
		" is gonna need one heck of a chemical bath!"

phrase "friendly civilian"
	word
		"Watch out for "
		"Be on your guard against "
		"Look out for "
		"You're likely to be targeted by "
		"There's an increasing risk of "
		"You'll probably run into "
		"Be wary of all those "
		"You'll want to steer clear of "
		"Try to avoid all the "
		"Steer clear of all the "
	word
		"pirates "
		"pirate fleets "
		"pirate raiders "
		"privateers "
		"pirate raids "
		"pirate ships "
		"criminals "
		"renegades "
		"thugs "
		"scam artists "
		"raiders "
	word
		"if you're "
		"if you ever find yourself "
		"when you're "
	word
		"flying through "
		"visiting "
		"traveling through "
		"in "
		"crossing through "
		"passing through "
		"exploring "
	word
		"the far North."
		"the southern Rim."
		"the stars closest to the Core."
		"uninhabited systems."
		"empty systems."
		"unsettled systems."
		"the Dirt Belt."
		"less wealthy systems."
		"poorer parts of the galaxy."
		"the Southern Rim."

phrase "friendly civilian"
	word
		"The safest way to earn money is by "
		"You can earn a good living by "
		"They say you can turn a good profit "
		"You'll have good luck earning money "
		"You can earn a steady income "
		"The best way to pay your bills is by "
		"It never hurts to supplement your income by "
		"I've found that you can make a lot of money quickly "
		"If you're hurting for cash, you can try "
	word
		"finding a trade route that pays well in both directions."
		"looking for particularly good trade routes."
		"carrying tourists to and from their destinations."
		"taking on rush missions."
		"adding extra bunk rooms to your ship."
		"upgrading your ship for extra cargo capacity."
		"taking a bunch of missions to the same region of space."
		"transporting goods with a ship that has a big cargo hold."
		"bringing food and equipment to the Paradise worlds."
		"selling luxury goods on the Paradise worlds."
		"transporting metals to the Southern Rim planets."
		"selling medical goods in the Southern Rim."
		"ferrying people with a ship that can accommodate a lot of passengers."
		"checking what goods you can turn a profit on wherever you're headed next."
		"escorting the big freighters armed with anti-missile defenses."
		"disabling small isolated pirate ships and selling their equipment."

phrase "friendly civilian"
	word
		"I suspect that "
		"I'm positive that "
		"People say that "
		"They say "
		"I hear rumors that "
		"I wouldn't be surprised if "
		"I can't help feeling like "
		"There's a good chance that "
		"It's definitely possible that "
		"The crew of this ship has long suspected that "
		"I'm pretty sure "
		"Everyone I know is certain that "
		"My crazy uncle is always jabbering on about how "
		"My crazy mother-in-law is always jabbering on about how "
		"My last girlfriend wouldn't stop ranting about how she thinks "
		"My last boyfriend wouldn't stop ranting about how he thinks "
		"I can't believe how some people could think that "
		"You'd have to be a real dope to believe that "
		"I find myself believing that "
		"Nobody believes me when I tell them about how "
		"I think "
		"I really do think "
		"I believe that "
		"I really do believe that "
		"I'm sure that "
	word
		"the leaders of the Syndicate "
		"the Quarg "
		"the politicians "
		"government officials "
		"members of Parliament "
		"the Paradise worlds "
		"the rich worlds "
		"those weird folks from the Deep "
		"big corporations "
		"the big corporations "
		"the Republic's intelligence operatives "
		"the banks "
		"the Syndicate worlds "
		"most planetary governors "
		"the executives of the Tarazed corporation "
		"the executives of the Lionheart corporation "
		"the executives of the Megaparsec corporation "
		"the executives of the Lovelace corporation "
	word
		"don't have our best interests at heart."
		"have secrets that they aren't telling us."
		"are keeping secrets from the rest of the galaxy."
		"are only watching out for their own interests."
		"don't care about anyone but themselves."
		"are just using us for their own gain."
		"are manipulating events in the galaxy."
		"know things that they are not telling us."
		"are getting rich off the hard work of everyone else."
		"are more powerful then they let on."
		"are aware of more alien species than they publicly admit."
		"are secretly behind the recent increase in pirate activity."
		"are deliberately trying to hurt the Dirt Belt planets."
		"are scared of the truth."
		"are always lying to us."
		"are nowhere near as bad as people think."
		"are actually great!"
		"are completely trustworthy!"
		"try to do right by people."
		"are just doing the best they can."
		"actually do have our best interests at heart."
		"are basically honest."
		"just do their best, for the most part."
		"are trying to get along just like you and me."
		"are a bunch of big softies deep down inside."
		"think they know best, but they really don't."
		"are manipulating commodity prices."
		"are out to consume the whole galaxy's resources and leave scraps for the rest of us!"
		"are building a superweapon to destroy us all!"
		"are secretly being controlled by the Lizard Illuminati!"
		"are under the control of a hidden race of chipmunk aliens!"

phrase "friendly civilian"
	word
		"It's getting harder and harder "
		"It used to be easier "
		"It shouldn't be so difficult "
		"So many people are struggling "
		"There must be an easier way "
		"It's the government's job to make it possible for a person "
		"Parliament needs to do more to help any citizen "
		"I've nearly given up on being able "
		"This economy makes it almost impossible "
		"The government makes it almost impossible "
	word
		"to be an independent merchant"
		"to earn a living"
		"to pay off a mortgage"
		"to avoid going into debt"
		"to avoid pirate attacks"
		"to be safe from pirates"
		"to buy a better ship"
		"to own and maintain a starship"
		"to pay for ship upgrades"
		"to travel through the Southern Rim safely"
		"to have a decent shot at a better life"
		"to feel safe"
		"to pay all these taxes"
		"to get a pilot's license"
		"to stay in business as an independent merchant"
		"to live an independent merchant's life"
	word
		"."
		"!"
		
phrase "friendly civilian"
	word
		"I've "
	word
		"found"
		"discovered"
		"been using"
		"been plying"
		"stumbled upon"
	word
		" some "
		" a few "
		" a couple of "
		" a couple "
		" a number of "
	word
		""
		"really "
		"very "
		"extremely "
		"exceptionally "
	word
		"interesting"
		"good"
		"lucrative"
		"profitable"
		"rewarding"
		"worthwhile"
	word
		" trade routes, but I'm not "
	word
		"divulging"
		"revealing"
		"telling"
		"disclosing"
	word
		" the secrets "
		" the paths "
		" them "
		" 'em "
	word
		"to you"
		"to anyone"
		"to anybody"
		"to anyone else"
		"to anybody else"
		"to someone else"
		"to another trader"
		"to my competition"
	word
		"."
		"!"

phrase "friendly navy"
	word
		"The Navy"
	word
		" is here to "
		"'s mission is to "
	word
		"protect"
		"defend"
		"safeguard"
		"shield"
		"guard"
		"keep you safe"
	word
		" and "
	word
		"serve"
		"assist"
		"help"
		"aid"
		"support"
	word
		" you."

phrase "friendly navy"
	word
		"Join the navy. "
	word
		"See"
		"Tour"
		"Explore"
		"Defend"
		"Protect"
		"Travel"
		"View"
	word
		" the galaxy!"
		" the Republic!"
		" the world!"

phrase "friendly navy"
	word
		"Join "
		"Become part of "
	word
		"the Navy, "
	word
		" the biggest "
		" the largest "
		" the greatest "
	word
		"humanitarian "
		"peacekeeping "
		"defense "
		"civil service "
		"volunteer "
	word
		"organization"
		"force"
	word
		" in the galaxy!"
		" in the Republic!"

phrase "friendly navy"
	word
		"United, humanity stands. Divided we will fall."
		"Be thankful to the Republic for three centuries of freedom."
		"For honor! For glory!"
		"Answer the call of duty! Join the Navy!"
		"If you have courage, if you have honor, join the Navy!"
		"We need YOU for the Navy!"

phrase "friendly militia"
	word
		"We are "
	word
		"on the lookout for"
		"searching for"
	word
		" any "
		" "
	word
		"suspicious "
		"unusual "
		"Pirate "
		"strange "
		"illegal "
		"criminal "
		"unlawful "
		"abnormal "
		"irregular "
	word
		"vessels."
		"behavior."
		"activity."
		"ships."
		"starships."

phrase "friendly syndicate"
	word
		"Smart captains know cargo space is key. Smart captains choose the Syndicate "
	word
		"Star Barge."
		"Bulk Freighter."
		"Freighter."
		
phrase "friendly syndicate"
	word
		"The Syndicate"
	word
		" Bulk Freighter:"
		" Freighter:"
		" Star Barge:"
	word
		" backbone"
		" motor"
		" center"
		" heart"
		" engine"
	word
		" of the galactic economy."
		" of galactic trade."
		
		
phrase "friendly syndicate"
	word
		"Remember that unauthorized blaster modifications void the warranty. Buy from the Syndicate directly!"
		"Smart captains choose Syndicated Shipyards, the gold standard for reliability."
		"Smart captains shop Syndicated Systems."
		"Trouble with Pirates? Hire a Syndicate Protector and your troubles will be over."
		"Syndicated Systems has your back!"
		"In an uncertain galaxy, you can be certain about Syndicated Systems."
		"Syndicated Shipyards: the friend of honest merchants everywhere."
		"Greetings from Syndicated Systems."
		"Syndicated Shipyards offers well-engineered starships for every budget!"
		"Become a Syndicate captain today!"
		"Syndicate worlds are the modern-day land of opportunity!"
		"Syndicated Systems: powering interstellar commerce, one reactor at a time."
		"Have you heard about the Syndicated Systems Proton Gun? Schedule a test-firing today!"
		
phrase "friendly syndicate"
	word
		"Smart"
		"Intelligent"
		"Wise"
		"Bright"
		"Intuitive"
	word
		" captains"
		" ship captains"
		" starship captains"
	word
		" choose"
		" shop"
		" go for"
		" buy at"

	word
		" Syndicated Shipyards"
		" Syndicated Systems"
	word
		"!"
		", the guarantee of quality!"
		", the gold standard for reliability!"
	

phrase "friendly syndicate"
	word
		"Welcome to Syndicate space"
	word
		"! Feel free to review our catalog of affordable starship outfits."
		"! Feel free to review our catalog of affordable starships."
		"! Would you be interested in purchasing any heavy metals today?"
		"! We are transmitting you the latest Syndicated Systems product catalog!"
		"! We serve you with pride!"
		"! We serve our customers with pride!"
		"! We hope you'll stay for this month's specials!"
		"! Come for the low tax rates, stay for the affordable plutonium!"
		", the galaxy's largest free trade zone!"
		", the galaxy's most economically free region!"
		", the backbone of the Republic's industrial power!"
		", home of the buy-one-get-one-free deal for radioisotopes past their half-lives!"
		"! Were you aware of our Plutonium recycling program?"
		"! Did you know that the average ship contains 39% Syndicated Systems components by weight?"
		"! If you're looking for affordable radioisotopes, you've come to the right place!"
		"! Apply to become a Syndicated captain today!"
		"! We welcome any and all applications to join the Syndicated Systems team!"
		"!"

phrase "friendly syndicate"
	word
		"Work for the Syndicate!"
		"Join the Syndicate!"
		"Have you considered Syndicated Systems for your next career move?"
	word
		" Our "
	word
		"people"
		"employees"
		"salaries"
		"benefits"
		"compensation packages"
		"stock options"
		"business ethics"
		"new technologies"
		"starships"
		"ships"
		"shipyards"
		"affordable outfits"
		"user-friendly products"
		"ethics"
		"offers"
	word
		" are the best!"
		" are unmatched!"
		" are unbeatable!"
		" can't be beat!"
		" will keep you smiling!"

phrase "friendly free worlds"
	word
		"Be "
	word
		"safe"
		"independent"
		"wise"
		"fair"
		"just"
		"courageous"
		"self-sufficient"
		"confident"
		"equitable"
		"brave"
	word
		"! Be free!"

phrase "friendly free worlds"
	word
		"Without "
	word
		"equality"
		"justice"
		"sacrifice"
		"courage"
	word
		" there can be no "
		" you cannot have "
	word
		"peace!"
		"freedom!"
		"safety!"
		"prosperity!"

phrase "friendly free worlds"
	word
		"Fight"
		"Overthrow"
		"Oppose"
		"Stand up to"
		"Defy"
		"Speak out against"
	word
		" the "
		" the Republic's "
		" the Syndicate's "
		" the Paradise worlds' "
		" "
	word
		"corrupt "
		"greedy "
		"overbearing "
		"decadent "
		"crooked "
		"nefarious "
		"rotten "
		"unscrupulous "
		"debauched "
		"profiteering "
	word
		"government"
		"corporations"
		"politicians"
		"oligarchs"
		"tycoons"
		"bureaucrats"
		"lobbyists"
	word
		"! Join the Free Worlds!"

phrase "friendly pug"
	word
		"We "
		"The Pug "
		"Our mission is to "
		"Our calling is to "
		"Our species will "
		"We intend to "
		"We only desire to "
	word
		"bring "
		"promote "
		"advance "
		"ensure "
		"create "
		"develop "
		"stimulate "
		"support "
		"uphold "
		"assist in bringing "
		"aid the cause of "
		"work for "
		"bring about "
	word
		"peace"
		"healing"
		"justice"
		"freedom"
		"an end of conflict"
		"an end to violence"
		"an end to warfare"
		"prosperity"
		"reconciliation"
		"friendship"
		"unity"
		"the end of violence"
	word
		"."
		" in the galaxy."
		" through-out the universe."
		" among all sentient beings."



# Shakespearean insults.
phrase "hostile disabled"
	word
		"You "
		"Leave me alone, you "
		"Go rot in hell, you "
		"Don't you dare board me, you "
		"You'd better hope we never meet again, you "
		"You are a "
		"I can't believe I'm at the mercy of such a "
		"You'd better not cross me, you "
		"My friends will avenge me, you "
		"Stay away from me, you "
	word
		"artless"
		"bawdy"
		"beslubbering"
		"bootless"
		"churlish"
		"cockered"
		"clouted"
		"craven"
		"currish"
		"dankish"
		"dissembling"
		"droning"
		"errant"
		"fawning"
		"fobbing"
		"froward"
		"frothy"
		"gleeking"
		"goatish"
		"gorbellied"
		"impertinent"
		"infectious"
		"jarring"
		"loggerheaded"
		"lumpish"
		"mammering"
		"mangled"
		"mewling"
		"paunchy"
		"pribbling"
		"puking"
		"puny"
		"qualling"
		"rank"
		"reeky"
		"roguish"
		"ruttish"
		"saucy"
		"spleeny"
		"spongy"
		"surly"
		"tottering"
		"unmuzzled"
		"vain"
		"venomed"
		"villainous"
		"warped"
		"wayward"
		"weedy"
		"yeasty"
	word
		" "
	word
		"base-court"
		"bat-fowling"
		"beef-witted"
		"beetle-headed"
		"boil-brained"
		"clapper-clawed"
		"clay-brained"
		"common-kissing"
		"crook-pated"
		"dismal-dreaming"
		"dizzy-eyed"
		"doghearted"
		"dread-bolted"
		"earth-vexing"
		"elf-skinned"
		"fat-kidneyed"
		"fen-sucked"
		"flap-mouthed"
		"fly-bitten"
		"folly-fallen"
		"fool-born"
		"full-gorged"
		"guts-griping"
		"half-faced"
		"hasty-witted"
		"hedge-born"
		"hell-hated"
		"idle-headed"
		"ill-breeding"
		"ill-nurtured"
		"knotty-pated"
		"milk-livered"
		"motley-minded"
		"onion-eyed"
		"plume-plucked"
		"pottle-deep"
		"pox-marked"
		"reeling-ripe"
		"rough-hewn"
		"rude-growing"
		"rump-fed"
		"shard-borne"
		"sheep-biting"
		"spur-galled"
		"swag-bellied"
		"tardy-gaited"
		"tickle-brained"
		"toad-spotted"
		"unchin-snouted"
		"weather-bitten"
	word
		" "
	word
		"apple-john"
		"baggage"
		"barnacle"
		"bladder"
		"boar-pig"
		"bugbear"
		"bum-bailey"
		"canker-blossom"
		"clack-dish"
		"clotpole"
		"coxcomb"
		"codpiece"
		"death-token"
		"dewberry"
		"flap-dragon"
		"flax-wench"
		"flirt-gill"
		"foot-licker"
		"fustilarian"
		"giglet"
		"gudgeon"
		"haggard"
		"harpy"
		"hedge-pig"
		"horn-beast"
		"hugger-mugger"
		"joithead"
		"lewdster"
		"lout"
		"maggot-pie"
		"malt-worm"
		"mammet"
		"measle"
		"minnow"
		"miscreant"
		"moldwarp"
		"mumble-news"
		"nut-hook"
		"pigeon-egg"
		"pignut"
		"puttock"
		"pumpion"
		"ratsbane"
		"scut"
		"skainsmate"
		"strumpet"
		"varlot"
		"vassal"
		"whey-face"
		"wagtail"
	word
		"."
		"!"

phrase "hostile civilian"
	word
		"I hope "
		"I pray that "
	word
		"the Navy "
		"the Militia "
		"someone "
	word
		"burns "
		"cuts "
		"tears "
		"chops "
		"smashes "
		"rips "
		"blows "
		"blasts "
		"shoots "
		"chews "
		"pulls "
		"mashes "
	word
		"off your head"
		"out your heart"
		"off your hands"
		"off your arms"
		"out your eyes"
		"up your ship"
		"up your face"
		"your ship to pieces"
		"your ship to bits"
		"your ship apart"
		"you to pieces"
		"you to bits"
		"you apart"
	word
		", you"
	word
		" lowdown "
		" good-for-nothing "
		" evil "
		" mangy "
		" bottom-feeding "
		" cowardly "
		" yellow-bellied "
		" "
	word
		"scuzz"
		"frack"
		"gunk"
		"barf"
		"dink"
		"snot"
		"crap"
		"scum"
	word
		"wad!"
		"head!"
		"bucket!"
		"bag!"
		"sack!"
		"heap!"
		"pile!"
		"stain!"
		"sucker!"
		"ball!"

phrase "hostile navy"
	word
		"You cannot hope to "
		"You will not "
		"It is impossible to "
		"No one can "
		"You cannot "
	word
		"prevail against "
		"overcome "
		"defeat "
		"resist "
		"escape "
		"match "
		"equal "
		"destroy "
		"beat "
		"triumph against "
		"win against "
		"stand against "
		"vanquish "
	word
		"the"
	word
		" "
		" military "
		" unequaled "
		" unrivaled "
		" impressive "
		" legendary "
		" imposing "
		" massive "
		" monumental "
		" martial "
		" naval "
		" fighting "
		" famous "
	word
		"strength "
		"might "
		"power "
		"fleet "
		"ships "
		"forces "
		"ability "
		"armed forces "
		"armies "
		"regiments "
		"fleets "
		"fighting forces "
		"battalions "
	word
		"of the Navy."
		"of the Republic."
		"of the Republic Navy."

phrase "hostile navy"
	word
		"You "
	word
		"are in violation of "
		"have violated "
		"are acting in defiance of "
		"are charged as a criminal under "
		"are acting as a criminal under "
		"are disobeying "
		"are breaking "
		"are defying "
		"have broken "
	word
		"the "
	word
		"laws "
		"statutes "
		"regulations "
		"jurisdiction "
		"decrees "
		"mandates "
		"orders "
	word
		"of the "
	word
		"Republic."
		"galactic Parliament."
		"Parliament of the Republic."
		"galactic Republic."

phrase "hostile navy"
	word
		"We are agents of "
		"We seek to bring "
		"Our mandate is to promote "
		"The Navy exists to create "
	word
		"peace"
		"justice"
		"equality"
		"freedom"
		"unity"
		"concord"
		"order"
		"the rule of law"
		"safety"
		"justice for all"
		"harmony"
		"security"
	word
		". We regret that "
		". It is unfortunate that "
		". It pains us that "
		", but now "
		", but sadly "
		", but unfortunately "
	word
		"it is our duty to "
		"we must "
		"it is necessary to "
		"we are now required to "
		"we have to "
		"we are duty-bound to "
	word
		"destroy you."
		"kill you."
		"fight you."
		"destroy your ship."
		"end your life."
		"be your enemy."
		"be your destroyer."
		"terminate you."

phrase "hostile pirate"
	word
		"Prepare to fight"
		"We're"
		"You're about to be plundered by"
		"You've been chosen as the next target of"
		"You're the next target of"
		"You're the next victim of"
		"You better know we're"
		"You have no chance against us,"
	word
		" the "
	word
		"baddest"
		"strongest"
		"fiercest"
		"deadliest"
		"scariest"
		"nastiest"
		"most dangerous"
	word
		" pirate "
	word
		"starship"
		"warship"
		"ship"
		""
	word
		" in the "
	word
		"universe, "
		"galaxy, "
		"sky, "
		"'verse, "
		"air, "
	word
		"wimp."
		"maggot."
		"worm."

phrase "hostile pirate"
	word
		"Plundering "
		"Blasting "
		"Destroying "
		"Robbing "
		"Raiding "
		"Pummeling "
		"Crushing "
		"Ravaging "
		"Stealing from "
		"Waylaying "
	word
		"merchants "
		"ships "
		"villages "
		"freighters "
		"convoys "
		"rich merchants "
		"defenseless ships "
		"weak ships "
		"wimpy ships "
		"merchant ships "
	word
		"and "
	word
		"enjoying "
		"spending "
		"piling up "
		"hoarding "
		"squandering "
	word
		"the loot"
		"money"
		"our gains"
		"wealth"
		"plunder"
		"the booty"
	word
		": I love the pirate's life!"
		": that's the way to live!"

phrase "hostile pirate"
	word
		"You're about to "
		"Get ready to "
		"I'm going to make you "
		"I hope you're ready to "
		"Unless you pay me a hefty bribe, you're going to "
		"I'm here to make you "
		"I'm here to see to it that you "
		"Pay up or "
		"Hand over your credits or get ready to "
		"Gimmie yer money or "
	word
		"die!"
		"eat vacuum!"
		"eat flaming death!"
		"get blown up!"
		"turn into a lovely cloud of rapidly expanding debris!"
		"die an embarrassing death!"
		"get turned into space debris!"
		"eat cold hard vacuum!"
		"die a horrific death!"
		"get boarded and plundered!"
		"contribute your wealth to furthering the cause of anarchy!"
		"wind up a lot poorer!"

# From the "Southern Television broadcast interruption."
phrase "hostile quarg"
	word
		"All your weapons of evil must be destroyed."
		"You have only a short time to learn to live together in peace."
		"You must live in peace... or leave the galaxy."


phrase "hostile bounty hunter"
	word
		"You're going to make"
	word
		" me rich!"
		" me filthy rich!"
		" me a rich man!"
		" me a rich woman!"
		" me a lot of money!"
		" me comfortable retirement!"
		" my bank account happy!"
		" for a nice bit of target practice!"

phrase "hostile bounty hunter"
	word
		"I'm getting paid"
		"I'm being paid"
		"They paid me"
		"My client paid me"
	word
		" handsomely"
		" a lot of money"
		" a huge amount of money"
		" an enormous sum"
		" an enormous sum of money"
		" quite a bit"
		" quite a bit of money"
	word
		" to"
	word
		" kill you"
		" take you out"
		" eliminate you"
		" vaporize you"
		" turn you into space debris"
		" terminate you"
		" destroy you"
		" end your life"
		" get rid of you"
		" make you disappear"
		" make you go away"
	word
		"."
		"!"

phrase "hostile bounty hunter"
	word
		"I have you now"
		"You're mine"
		"You will be destroyed"
	word
		","
		", you"
		"! Die,"
		"! Prepare to die,"
	word
		" scum!"
		" worm!"
		" maggot!"
		" filth!"
		" miscreant!"
		" fool!"
		" poor fool!"
		" unlucky sap!"

phrase "hostile bounty hunter"
	word
		"Quarry"
		"Prey"
		"Target"
		"Target ship"
		"Bounty"
	word
		" sighted"
		" found"
		" located"
		" in my sights"
	word
		". "
		"! "
	word
		"Closing in for the kill"
		"Going the distance"
		"Terminating now"
		"Beginning attack run"
		"Disengaging weapon safeties"
		"Arming weapons"
		"Locking weapons"
		"Loading weapons"
		"Charging weapons"
		"Powering weapons"
		"Bringing cannons on-line"
		"Getting a lock"
		"Acquiring target lock"
		"Accelerating to full speed"
		"Preparing to open fire"
	word
		"."
		"!"

phrase "hostile pug"
	word
		"You "
	word
		"have made "
		"are making "
		"have committed "
		"are guilty of "
		"are perpetrating "
		"have chosen "
		"are acting out "
		"are perpetuating "
	word
		"a regrettable "
		"an understandable "
		"an unfortunate "
		"a serious "
		"a grave "
		"an extreme "
		"an ill-advised "
		"an absurd "
		"a foolish "
		"a stupid "
		"a crazy "
		"a preposterous "
		"an unwise "
		"a bad "
	word
		"mistake."
		"error."
		"lapse in judgement."
		"choice."
		"decision."
		"blunder."
		"miscalculation."
		"misstep."
		"fault."
		"misdeed."
		
phrase "hostile syndicate"
	word
		"We defend the Syndicate"
	word
		"'s best interests"
		"'s values"
		"'s goals"
		"'s purpose"
		"'s employees"
		"'s organizations"
		"'s members"
		""
	word
		" from "
	word
		"brutes"
		"bullies"
		"beasts"
		"barbarians"
		"savages"
		"criminals"
		"thugs"
		"parasites"
		"looters"
	word
		" like you!"

phrase "hostile Syndicate"
	word
		"You are attacking the Syndicate; we must defend it."
		"You have made a bad commercial move."
		"Prepare for a hostile takeover!"
		"Any units of Syndicate stock you own are hereby revoked!"
		"Your hostile use of Syndicated Systems products is in violation the end user license agreement!"
		"Our corporate charter includes provisions for self-defense!"
		"Enemies of commerce are enemies of Syndicated Systems."
		"Enemies of free trade are enemies of Syndicated Systems."
		"Thank you for volunteering to be a target ship for Syndicated Weapon Systems!"
		"Syndicated Systems disapproves of space littering; your ship's wreckage will be recycled after we are finished destroying it."
		"With authority vested in me by Syndicated Systems corporate charter, section 8, paragraph 22... prepare to die!"<|MERGE_RESOLUTION|>--- conflicted
+++ resolved
@@ -26,21 +26,12 @@
 		phrase "Diffusion Four"
 		phrase "There Might Be Riots"
 	word
-<<<<<<< HEAD
 		"is now my favourite song!"
 		"is stuck in my head...again!"
 		"is pure genius!"
 		"was awesome!"
 		"plays in my bunk on repeat!"
 		"is playing full blast - throughout my ship!"
-=======
-		" is now my favourite!"
-		" is stuck in my head...again!"
-		" is pure genius!"
-		" was awesome!"
-		" plays in my bunk on repeat!"
-		" is playing full blast - throughout my ship!"
->>>>>>> 49a24bd2
 
 phrase "musical venue"
 	word
