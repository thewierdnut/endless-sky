# Copyright (c) 2017 by Michael Zahniser
#
# Endless Sky is free software: you can redistribute it and/or modify it under the
# terms of the GNU General Public License as published by the Free Software
# Foundation, either version 3 of the License, or (at your option) any later version.
#
# Endless Sky is distributed in the hope that it will be useful, but WITHOUT ANY
# WARRANTY; without even the implied warranty of MERCHANTABILITY or FITNESS FOR A
# PARTICULAR PURPOSE.  See the GNU General Public License for more details.



ship "Albatross"
	plural "Albatrosses"
	sprite "ship/albatross"
	thumbnail "thumbnail/albatross"
	attributes
		category "Heavy Warship"
		licenses
			"Remnant Capital"
		cost 20000000
		"shields" 34200
		"hull" 12600
		"required crew" 44
		"bunks" 75
		"cargo space" 124
		"mass" 610
		"drag" 8.6
		"heat dissipation" 0.6
		"fuel capacity" 600
		"ramscoop" 2
		"outfit space" 658
		"weapon capacity" 236
		"engine capacity" 142
		"shield generation" 5.2
		"shield energy" 4.6
		"hull repair rate" 1.5
		"hull energy" 1.2
		"outfit scan power" 18
		"outfit scan speed" 1
		"tactical scan power" 39
		weapon
			"blast radius" 360
			"shield damage" 3600
			"hull damage" 1800
			"hit force" 5400
	outfits
		"Inhibitor Cannon" 6
		"Thrasher Turret" 2
		"Point Defense Turret"

		"Aeon Cell"
		"Epoch Cell"
		"Crystal Capacitor"
		"Thermoelectric Cooler" 2
		"Quantum Key Stone"

		"Smelter-Class Thruster"
		"Smelter-Class Steering"
		"Hyperdrive"

	engine -28 155 .8
	engine 28 155 .8
	engine 0 184 .9
	gun 0 -190
	gun -9 -177 "Inhibitor Cannon"
	gun 9 -177 "Inhibitor Cannon"
	gun -14 -162 "Inhibitor Cannon"
	gun 14 -162 "Inhibitor Cannon"
	gun -18 -144 "Inhibitor Cannon"
	gun 18 -144 "Inhibitor Cannon"
	turret -23 -34 "Thrasher Turret"
	turret 23 -34 "Thrasher Turret"
	turret -74 62
	turret 74 62
	turret 0 77 "Point Defense Turret"
	explode "small explosion" 30
	explode "medium explosion" 60
	explode "large explosion" 40
	explode "huge explosion" 10
	"final explode" "final explosion large" 1
	description "Once they left human space, it became apparent to the Remnant that they would need to build their own shipyards in order to defend themselves if they were discovered by the Alphas or any other unfriendly faction. Using new composite materials that they discovered, they built ships very different from anything seen in human space."

ship "Albatross" "Albatross (Sniper)"
	outfits
		"Inhibitor Cannon" 5
		"EMP Torpedo Bay" 2
		"Point Defense Turret" 3
		"EMP Torpedo" 18

		"Aeon Cell"
		"Epoch Cell"
		"Crystal Capacitor"
		"Thermoelectric Cooler" 2
		"Quantum Key Stone"
		"Salvage Scanner"
		"Outfits Expansion"
		"Tuning Rifle" 57

		"Forge-Class Thruster"
		"Crucible-Class Thruster"
		"Smelter-Class Steering"
		"Forge-Class Steering"
		"Hyperdrive"

	gun "Inhibitor Cannon"
	gun "Inhibitor Cannon"
	gun "Inhibitor Cannon"
	gun "Inhibitor Cannon"
	gun "Inhibitor Cannon"
	gun "EMP Torpedo Bay"
	gun "EMP Torpedo Bay"

	turret "Point Defense Turret"
	turret "Point Defense Turret"
	turret
	turret
	turret "Point Defense Turret"

ship "Albatross" "Albatross (Turret)"
	outfits
		"Thrasher Turret" 4
		"Point Defense Turret"

		"Aeon Cell"
		"Epoch Cell"
		"Millennium Cell"
		"Crystal Capacitor"
		"Thermoelectric Cooler"
		"Outfits Expansion" 2
		"Tuning Rifle" 49

		"Smelter-Class Thruster"
		"Smelter-Class Steering"
		"Hyperdrive"

	turret "Thrasher Turret"
	turret "Thrasher Turret"
	turret "Thrasher Turret"
	turret "Thrasher Turret"
	turret "Point Defense Turret"

ship "Albatross" "Albatross (Heavy)"
	outfits
		"Inhibitor Cannon" 3
		"Thrasher Cannon" 4
		"Thrasher Turret" 3

		"Aeon Cell"
		"Epoch Cell"
		"Millennium Cell"
		"Crystal Capacitor" 2
		"Thermoelectric Cooler" 2
		"Outfits Expansion" 4
		"Tuning Rifle" 65

		"Forge-Class Thruster"
		"Crucible-Class Thruster"
		"Smelter-Class Steering"
		"Forge-Class Steering"
		"Hyperdrive"

	gun "Inhibitor Cannon"
	gun "Inhibitor Cannon"
	gun "Inhibitor Cannon"
	gun "Thrasher Cannon"
	gun "Thrasher Cannon"
	gun "Thrasher Cannon"
	gun "Thrasher Cannon"
	turret "Thrasher Turret"
	turret "Thrasher Turret"
	turret
	turret
	turret "Thrasher Turret"



ship "Gascraft"
	plural "Gascraft"
	sprite "ship/gascraft"
	thumbnail "thumbnail/gascraft"
	attributes
		category Transport
		cost 530000
		"shields" 800
		"hull" 1500
		"required crew" 1
		"bunks" 2
		"mass" 80
		"drag" 1.7
		"heat dissipation" 0.9
		"fuel capacity" 700
		"energy capacity" 150
		"ramscoop" 0.5
		"cargo space" 8
		"outfit space" 88
		"engine capacity" 34
		"shield generation" 0.6
		"shield energy" 0.4
		"hull repair rate" 1.2
		"hull energy" 0.9
		"gaslining" 1
		"outfit scan power" 24
		"outfit scan speed" 1
		"tactical scan power" 52
		"atmosphere scan" 100
	outfits
		"Millennium Cell"
		"Emergency Ramscoop"
		"Quantum Key Stone"

		"Crucible-Class Thruster"
		"Crucible-Class Steering"
		"Hyperdrive"

	engine 0 30
	explode "tiny explosion" 8
	explode "small explosion" 7
	description "Centuries ago, the Remnant built these ships in order to explore the upper atmosphere of nearby gas giants. The Archons took issue with the Remnant's research methods, and the studies were unable to be completed. The remaining gascraft have been gathering dust in storage for centuries while the Remnant wait to see if the anger of the Archons will subside."



ship "Gull"
	sprite "ship/gull"
	thumbnail "thumbnail/gull"
	attributes
		category "Light Freighter"
		licenses
			Remnant
		cost 9500000
		"shields" 6500
		"hull" 2500
		"required crew" 3
		"bunks" 20
		"mass" 270
		"drag" 6
		"heat dissipation" 0.7
		"fuel capacity" 600
		"ramscoop" 1
		"cargo space" 175
		"outfit space" 310
		"weapon capacity" 83
		"engine capacity" 101
		"shield generation" 1.6
		"shield energy" 1.1
		"hull repair rate" 0.7
		"hull energy" 0.5
		"cloak" .02
		"cloaking energy" 5
		"cloaking fuel" .1
		"outfit scan power" 12
		"outfit scan speed" 1
		"tactical scan power" 26
		weapon
			"blast radius" 80
			"shield damage" 800
			"hull damage" 400
			"hit force" 1200
	outfits
		"Inhibitor Cannon" 1
		"Point Defense Turret"

		"Epoch Cell"
		"Crystal Capacitor"
		"Emergency Ramscoop" 2
		"Quantum Key Stone"
		"Salvage Scanner"
		"Tuning Rifle" 3

		"Forge-Class Thruster"
		"Forge-Class Steering"
		"Hyperdrive"

	engine -12 70 0.7
	engine 12 70 0.7
	engine 0 78 1
	gun 0 -96 "Inhibitor Cannon"
	gun -7 -94
	gun 7 -94
	turret 0 26 "Point Defense Turret"
	explode "tiny explosion" 40
	explode "small explosion" 20
	explode "medium explosion" 10
	"final explode" "final explosion small" 1
	description "While the Starling was the first successful ship to use technology derived from alien ruins, the Gull is the most recent. The current increase in Korath activities has caused foraging for resources to become a risky endeavor, forcing the Remnant to develop a specialized freighter for hauling cargo from remote sites without revealing their presence to hostile aliens."
	description "	The Gull has quickly proven its worth, allowing the Starling fleets to return to riskier activities while the Gull takes over the hazardous convoy routes. It is now the primary element of the Remnant's extra-territorial resource operations."
	description "	The cloaking technology is built into the Gull's hull; it cannot be removed or transferred to another ship."

ship "Gull" "Gull (Sniper)"
	outfits
		"Inhibitor Cannon" 3
		"Point Defense Turret"

		"Epoch Cell"
		"Millennium Cell"
		"Crystal Capacitor"
		"Salvage Scanner" 2
		"Outfits Expansion"
		"Tuning Rifle" 4

		"Forge-Class Thruster"
		"Forge-Class Steering"
		"Hyperdrive"

ship "Gull" "Gull (Support)"
	outfits
		"EMP Torpedo Bay"
		"Inhibitor Cannon" 2
		"Point Defense Turret"
		"EMP Torpedo" 5

		"Epoch Cell"
		"Millennium Cell"
		"Crystal Capacitor"
		"Salvage Scanner" 2
		"Outfits Expansion"
		"Tuning Rifle" 3

		"Forge-Class Thruster"
		"Forge-Class Steering"
		"Hyperdrive"

ship "Gull" "Gull (Cargo)"
	outfits
		"Cargo Expansion" 4

		"Epoch Cell"
		"Crystal Capacitor"
		"Salvage Scanner"
		"Tuning Rifle" 3

		"Forge-Class Thruster"
		"Forge-Class Steering"
		"Hyperdrive"

ship "Gull" "Gull (Bunks)"
	outfits
		"Bunk Room" 4

		"Epoch Cell"
		"Crystal Capacitor"
		"Salvage Scanner"
		"Tuning Rifle" 3

		"Forge-Class Thruster"
		"Forge-Class Steering"
		"Hyperdrive"



ship "Ibis"
	sprite "ship/ibis"
	thumbnail "thumbnail/ibis"
	attributes
		category "Medium Warship"
		licenses
			"Remnant Capital"
		"cost" 30000000
		"shields" 25700
		"hull" 12000
		"required crew" 20
		"bunks" 48
		"mass" 300
		"drag" 7.1
		"heat dissipation" 0.7
		"fuel capacity" 700
		"ramscoop" 2
		"outfit space" 558
		"cargo space" 103
		"weapon capacity" 200
		"engine capacity" 142
		"shield generation" 6
		"shield energy" 4.6
		"hull repair rate" 2
		"hull energy" 1.2
		"outfit scan power" 18
		"outfit scan speed" 1
		"tactical scan power" 39
		weapon
			"blast radius" 240
			"shield damage" 2400
			"hull damage" 1200
			"hit force" 3000
	outfits
		"Inhibitor Cannon" 3
		"Thrasher Turret" 1
		"Point Defense Turret" 2

		"Aeon Cell"
		"Crystal Capacitor"
		"Emergency Ramscoop" 2
		"Thermoelectric Cooler" 3
		"Quantum Key Stone"
		"Salvage Scanner"
		"Tuning Rifle" 20

		"Forge-Class Thruster"
		"Crucible-Class Thruster"
		"Forge-Class Steering"
		"Crucible-Class Steering"
		"Hyperdrive"
		
	drone 0 30 over 
	drone -34 68 over
	drone 0 81 over
	drone 34 68 over
	fighter -25 10 under
	fighter 25 10 under
	engine -16.5 120 0.7
	engine 0 116.5 1
	engine 16.5 120 0.7
	gun 0 -135.5 "Inhibitor Cannon"
	gun 15.5 -102 "Inhibitor Cannon"
	gun -15.5 -102 "Inhibitor Cannon"
	turret 0 -62 "Thrasher Turret"
	turret 0 -20.5 "Point Defense Turret"
	turret 0 58.5 "Point Defense Turret"
	
	leak "leak" 50 50
	leak "flame" 50 80
	leak "big leak" 90 30
	explode "tiny explosion" 10
	explode "small explosion" 25
	explode "medium explosion" 25
	explode "large explosion" 10
	"final explode" "final explosion medium"
	description "This is the Ibis. A slightly carrier that serves as a mining platform for terns, as well as an escort ship for pelican fleets and a combat platform for terns used in screening roles. Stats are currently made up from whole cloth and need revision."



ship "Pelican"
	sprite "ship/pelican"
	thumbnail "thumbnail/pelican"
	attributes
		category "Heavy Freighter"
		licenses
			"Remnant Capital"
		cost 9770000
		"shields" 11300
		"hull" 5700
		"required crew" 14
		"bunks" 35
		"cargo space" 302
		"mass" 320
		"drag" 7.2
		"heat dissipation" 0.7
		"fuel capacity" 600
		"ramscoop" 2
		"outfit space" 438
		"weapon capacity" 157
		"engine capacity" 129
		"shield generation" 2.7
		"shield energy" 1.8
		"hull repair rate" 1
		"hull energy" 0.75
		"outfit scan power" 12
		"outfit scan speed" 1
		"tactical scan power" 26
		weapon
			"blast radius" 160
			"shield damage" 1600
			"hull damage" 800
			"hit force" 2400
	outfits
		"Thrasher Cannon" 2
		"Thrasher Turret"
		"Point Defense Turret" 2

		"Aeon Cell"
		"Crystal Capacitor"
		"Thermoelectric Cooler" 2
		"Emergency Ramscoop"
		"Quantum Key Stone"
		"Tuning Rifle" 15

		"Forge-Class Thruster"
		"Smelter-Class Steering"
		"Hyperdrive"

	engine 22 92 0.7
	engine -22 92 0.7
	engine 0 114 1.1
	gun 8 -135
	gun -8 -135
	turret 0 -67 "Thrasher Turret"
	turret 56 35 "Point Defense Turret"
	turret -56 35 "Point Defense Turret"
	explode "small explosion" 15
	explode "medium explosion" 30
	explode "large explosion" 20
	explode "huge explosion" 5
	"final explode" "final explosion large" 1
	description "The Pelican is closely based on the original semi-organic materials the Remnant found in the Ember Waste. While they are not technically alive, their internal mechanisms and method of construction bear such a close resemblance to living organisms that they are often considered as such. These ships serve as the backbone of Remnant salvage efforts, as well as their resource distribution network."



<<<<<<< HEAD
ship "Petrel"
	sprite "ship/petrel"
	thumbnail "thumbnail/petrel"
	attributes
		category "Fighter"
		licenses
			Remnant
		"cost" 4500000
		"shields" 2500
		"hull" 3000
		"cargo space" 20
		"fuel capacity" 100
		"ramscoop" 1
		"required crew" 1
		"bunks" 3
		"mass" 35
		"drag" .9
		"heat dissipation" .9
		"outfit space" 195
		"shield generation" 1.9
		"shield energy" 1.1
		"hull repair rate" 0.9
		"hull energy" 0.6
		"outfit scan power" 12
		"outfit scan speed" 1
		"tactical scan power" 26
		"asteroid scan power" 30
		"weapon capacity" 80
		"engine capacity" 55
		weapon
			"blast radius" 15
			"shield damage" 150
			"hull damage" 200
			"hit force" 350
	outfits
		"Inhibitor Cannon" 3
		
		"Millennium Cell" 2
		"Crystal Capacitor"
		"Thermoelectric Cooler" 3
		
		"Crucible-Class Thruster"
		"Crucible-Class Steering"
		
	gun 0 -38.5 "Inhibitor Cannon"
	gun -10.5 -24 "Inhibitor Cannon"
	gun 10.5 -24 "Inhibitor Cannon"
	turret 0 2.5
	engine 0 41.5
	explode "tiny explosion" 30
	explode "small explosion" 20
	description "The Petrel is a multi-role mining/wing leader fightercraft designed to give remnant a forward control position for flights of Terns in higher risk or quickly changing environments. Their initial design was used as a urban mobile gun platform that flitted around structures, caverns, and natural terrain on their worlds while fighting on-planet threats."
	description "Due to the comparatively small pool the Remnant draw on for pilots and crew they are loath to throw mass waves of people into the line of fire. As such, their fighters are not intended to be up-close glass cannons like most other factions of humanity tend to build. Instead, these ships are highly agile fighters equipped with medium range weaponry designed to snipe enemies from behind cover."
=======
ship "Penguin"
	sprite "ship/penguin/penguin"
		"frame rate" 3
	thumbnail "thumbnail/penguin"
	attributes
		category Transport
		cost 2530000
		"shields" 3000
		"hull" 1500
		"required crew" 1
		"bunks" 5
		"mass" 71
		"drag" 1.25
		"heat dissipation" 0.9
		"fuel capacity" 800
		"energy capacity" 300
		"ramscoop" 0.5
		"gaslining" 1
		"cargo space" 19
		"outfit space" 108
		"engine capacity" 54
		"weapon capacity" 33
		"shield generation" 1
		"shield energy" 0.4
		"hull repair rate" 2
		"hull energy" 0.9
		"cloak" .03
		"cloaking energy" 3
		"cloaking fuel" .05
		"outfit scan power" 50
		"outfit scan speed" 1
		"tactical scan power" 50
		"atmosphere scan" 100
		"reverse thrust" 16
		"reverse thrusting energy" 2.5
		"reverse thrusting heat" 2.0
		weapon
			"blast radius" 20
			"shield damage" 260
			"hull damage" 160
			"hit force" 800
	outfits
		"Millennium Cell"
		"Emergency Ramscoop"
		"Quantum Key Stone"
		"Tuning Rifle" 1
		
		"Crucible-Class Thruster"
		"Crucible-Class Steering"
		"Hyperdrive"
	
	engine 0 30
	gun 0 -60
	turret 0 -60
	explode "tiny explosion" 8
	explode "small explosion" 7
	description "Inspired by close contact with void sprites and the reinvigoration of xenobiology, the Penguin is a prototype designed to serve the dual roles of testing new starship technology while exploring hostile planets throughout the Ember Waste. One of this ship's distinguishing features is that it is truly alive and has a mind that approaches self-awareness."
	description "	The cloaking technology is built into the Penguin's hull; it cannot be removed or transferred to another ship."
>>>>>>> 4ab031a8



ship "Starling"
	sprite "ship/starling"
	thumbnail "thumbnail/starling"
	attributes
		category "Light Warship"
		licenses
			Remnant
		cost 8800000
		"shields" 8800
		"hull" 4900
		"required crew" 6
		"bunks" 15
		"mass" 270
		"drag" 3.8
		"heat dissipation" 0.7
		"fuel capacity" 900
		"ramscoop" 1
		"cargo space" 36
		"outfit space" 312
		"weapon capacity" 83
		"engine capacity" 94
		"shield generation" 1.8
		"shield energy" 1.2
		"hull repair rate" 0.8
		"hull energy" 0.6
		"cloak" .02
		"cloaking energy" 5
		"cloaking fuel" .1
		"outfit scan power" 12
		"outfit scan speed" 1
		"tactical scan power" 26
		weapon
			"blast radius" 80
			"shield damage" 800
			"hull damage" 400
			"hit force" 1200
	outfits
		"Inhibitor Cannon" 3
		"Point Defense Turret"
		
		"Epoch Cell"
		"Crystal Capacitor"
		"Emergency Ramscoop" 2
		"Quantum Key Stone"
		"Salvage Scanner"
		
		"Forge-Class Thruster"
		"Forge-Class Steering"
		"Crucible-Class Steering"
		"Hyperdrive"

	engine -16 82 0.7
	engine 16 82 0.7
	engine 0 90 1
	gun 0 -99 "Inhibitor Cannon"
	gun -12 -72 "Inhibitor Cannon"
	gun 12 -72 "Inhibitor Cannon"
	gun -18 -49
	gun 18 -49
	turret 0 2 "Point Defense Turret"
	explode "tiny explosion" 40
	explode "small explosion" 20
	explode "medium explosion" 10
	"final explode" "final explosion small" 1
	description "One of the strangest and most useful things that the Remnant discovered in the abandoned worlds of the Ember Waste is alien cloaking technology. They designed their scout ships to be able to cloak when needed, in order to explore alien territory without being seen... or to escape in a hurry after stealing something particularly valuable from those aliens."
	description "	The cloaking technology is built into the Starling's hull; it cannot be removed or transferred to another ship."

ship "Starling" "Starling (Heavy)"
	outfits
		"Thrasher Cannon" 5
		"Point Defense Turret"

		"Epoch Cell"
		"Millennium Cell"
		"Crystal Capacitor"
		"Tuning Rifle" 10

		"Forge-Class Thruster"
		"Forge-Class Steering"
		"Hyperdrive"

ship "Starling" "Starling (Sniper)"
	outfits
		"EMP Torpedo Bay"
		"Inhibitor Cannon" 4
		"EMP Torpedo" 9

		"Epoch Cell"
		"Crystal Capacitor"
		"Emergency Ramscoop"
		"Quantum Key Stone"
		"Tuning Rifle" 9

		"Forge-Class Thruster"
		"Smelter-Class Steering"
		"Hyperdrive"

	gun "EMP Torpedo Bay"
	gun "Inhibitor Cannon"
	gun "Inhibitor Cannon"
	gun "Inhibitor Cannon"
	gun "Inhibitor Cannon"

ship "Starling" "Starling (Hunter)"
	outfits
		"Inhibitor Cannon" 2
		"Thrasher Turret"

		"Epoch Cell"
		"Millennium Cell"
		"Crystal Capacitor"
		"Emergency Ramscoop"
		"Tuning Rifle" 11

		"Forge-Class Thruster"
		"Forge-Class Steering"
		"Hyperdrive"

	gun
	gun "Inhibitor Cannon"
	gun "Inhibitor Cannon"
	gun
	gun

ship "Starling" "Starling (Thrasher)"
	outfits
		"Thrasher Cannon" 3
		"Thrasher Turret"

		"Epoch Cell"
		"Millennium Cell"
		"Crystal Capacitor"
		"Quantum Key Stone"
		"Tuning Rifle" 8

		"Forge-Class Thruster"
		"Forge-Class Steering"
		"Hyperdrive"

	gun "Thrasher Cannon"
	gun "Thrasher Cannon"
	gun "Thrasher Cannon"
	gun
	gun



ship "Tern"
	sprite "ship/tern"
	thumbnail "thumbnail/tern"
	attributes
		category "Drone"
		licenses
			Remnant
<<<<<<< HEAD
		"cost" 3830000
		"shields" 1000
		"hull" 4000
		"cargo space" 10
		"fuel capacity" 100
		"ramscoop" 1
		"automaton" 1
		"mass" 30
		"drag" .9
		"heat dissipation" .9
		"gaslining" 1
		"outfit space" 111
		"shield generation" 1.8
		"shield energy" 1.1
		"hull repair rate" 0.7
		"hull energy" 0.6
		"energy generation" 1.8
		"heat generation" 3.0
=======
		"cost" 830000
		"shields" 2000
		"hull" 4800
		"cargo space" 27
		"fuel capacity" 200
		"ramscoop" 1
		"automaton" 1
		"mass" 20
		"drag" .9
		"heat dissipation" .9
		"gaslining" 1
		"outfit space" 164
		"shield generation" 1.8
		"shield energy" 1.2
		"hull repair rate" 0.8
		"hull energy" 0.6
		"cloak" .02
		"cloaking energy" 5
		"cloaking fuel" .1
>>>>>>> 4ab031a8
		"atmosphere scan" 100
		"outfit scan power" 12
		"outfit scan speed" 1
		"tactical scan power" 26
<<<<<<< HEAD
		"asteroid scan power" 30
		"weapon capacity" 36
		"engine capacity" 40
=======
		"weapon capacity" 85
		"engine capacity" 45
>>>>>>> 4ab031a8
		weapon
			"blast radius" 10
			"shield damage" 100
			"hull damage" 150
			"hit force" 250
	outfits
<<<<<<< HEAD
=======
		"Point Defense Turret"
>>>>>>> 4ab031a8
		"Inhibitor Cannon" 2
		
		"Millennium Cell"
		"Crystal Capacitor"
		"Thermoelectric Cooler"
		
		"Crucible-Class Thruster"
		"Crucible-Class Steering"
<<<<<<< HEAD
		
	gun -5 -20 "Inhibitor Cannon"
	gun 5 -20 "Inhibitor Cannon"
	turret 0 -8
	engine -5 20.5
	engine 5 20.5
	explode "tiny explosion" 30
	explode "small explosion" 20
	description "The Tern is a small, hardy drone developed to plunge into the atmosphere of nearby gas giants to collect valuable resources for the nearby Remnant worlds. As a result, these tough, thick shelled craft are surprisingly effective at providing distraction and covering fire when enemies intrude on Remnant space."
	description "Unlike most empires, the Remnant do not have sufficient people to pilot fighter wings in waves likely to sustain significant casualties. As such, they frequently use these hardy drones to fulfill similar screening roles in their home systems, allowing manned craft to focus on more specialized tasks."
=======
		"Hyperdrive"
		
	gun -15 -32 "Inhibitor Cannon"
	gun 15 -32 "Inhibitor Cannon"
	turret 0 11.5 "Point Defense Turret"
	engine -10 41.5
	engine 10 41.5
	explode "tiny explosion" 30
	explode "small explosion" 20
	description "The Tern is a small, hardy, drone developped to plunge into the atmosphere of nearby gas giants to collect valuable ressources for the nearby Remnant worlds. As a result, these tough, thick shelled craft are surprisingly effective at providing distraction and covering fire when enemies intrude on Remnant space."
	description "Unlike many drones, the terns are designed for short range resource gathering, and thus have hyperdrives installed to allow them to make short hops to neighboring systems. Unfortunately, their short range prevents them from being effective over any significant distance."



ship "Vulture"
	sprite "ship/vulture"
	thumbnail "thumbnail/vulture"
	attributes
		category "Heavy Warship"
		licenses
			"Remnant Capital"
		"cost" 39100000
		"shields" 60400
		"hull" 50500
		"required crew" 46
		"bunks" 95
		"mass" 700
		"drag" 8.9
		"heat dissipation" 0.85
		"fuel capacity" 1000
		"ramscoop" 2
		"cargo space" 98
		"outfit space" 960
		"weapon capacity" 428
		"engine capacity" 200
		"shield generation" 5.2
		"shield energy" 4.6
		"hull repair rate" 1.5
		"hull energy" 1.2
		"cloak" .03
		"cloaking energy" 5
		"cloaking fuel" .1
		"outfit scan power" 12
		"outfit scan speed" 1
		"tactical scan power" 100
		weapon
			"blast radius" 400
			"shield damage" 4000
			"hull damage" 2000
			"hit force" 6000
	outfits
		"Remnant Artillery" 6
		"Remnant Flak Turret" 6
		"Point Defense Turret"

		"Aeon Cell"
		"Epoch Cell"
		"Crystal Capacitor"
		"Thermoelectric Cooler" 2
		"Quantum Key Stone"

		"Smelter-Class Thruster"
		"Smelter-Class Steering"
		"Jump Drive"
		
	engine -30 215
	engine 30 215
	engine 0 220
	gun -68 5 "Remnant Artillery"
	gun 68 5 "Remnant Artillery"
	gun -85 21 "Remnant Artillery"
	gun 85 21 "Remnant Artillery"
	gun -62 32 "Remnant Artillery"
	gun 62 32 "Remnant Artillery"
	turret -27 -80 "Remnant Flak Turret"
	turret 27 -80 "Remnant Flak Turret"
	turret 0 -33 "Point Defense Turret"
	turret -39 140 "Remnant Flak Turret"
	turret 39 140 "Remnant Flak Turret"
	turret -45 160 "Remnant Flak Turret"
	turret 45 160 "Remnant Flak Turret"
	explode "small explosion" 20
	explode "medium explosion" 80
	explode "large explosion" 70
	explode "huge explosion" 30
	"final explode" "final explosion large" 1
	description "The Vulture is not a ship meant to be purchased in its current form. Eventually, this will be a Heavy Warship intended to be heavy tank complement to the Albatross, and a successor to it in terms of front-line survivability. Hence why it has fewer cannons, but more armor, shields, and space. Current stats are modeled after the Hurricane and Punisher. What stats it actually has will be determined by the state of the plot when it is added. In any event, it will be added via missions as a newly developped warship, much in the same way as the Dreadnought is in the FW campaign."



ship "Peregrine"
	sprite "ship/peregrine/peregrine"
		"frame rate" 3
		rewind
	thumbnail "thumbnail/peregrine"
	attributes
		category "Medium Warship"
		licenses
			"Remnant Capital"
		"cost" 35500000
		"shields" 50200
		"hull" 35700
		"required crew" 23
		"bunks" 42
		"mass" 540
		"drag" 7.7
		"heat dissipation" 0.8
		"fuel capacity" 1000
		"ramscoop" 2
		"cargo space" 56
		"outfit space" 796
		"weapon capacity" 342
		"engine capacity" 204
		"shield generation" 5.2
		"shield energy" 4.6
		"hull repair rate" 1.5
		"hull energy" 1.2
		"cloak" .05
		"cloaking energy" 5
		"cloaking fuel" .1
		"outfit scan power" 12
		"outfit scan speed" 1
		"tactical scan power" 100
		weapon
			"blast radius" 340
			"shield damage" 3400
			"hull damage" 1700
			"hit force" 5100
	outfits
		"Sunbeam" 2
		"Thunderhead Launcher" 2
		"Thunderhead Missile" 80
		"Dual Sunbeam Turret" 2
		"Wanderer Anti-Missile" 2
		
		"Blue Sun Reactor"
		"Red Sun Reactor"
		"Dark Storm Shielding"
		"Bright Cloud Shielding"
		"Wanderer Heat Sink"
		"Wanderer Ramscoop"
		
		"Type 4 Radiant Thruster"
		"Type 1 Radiant Thruster"
		"Type 4 Radiant Steering"
		"Type 3 Radiant Steering"
		"Hyperdrive"
		
	gun 0 -133
	gun -11 -105
	gun 11 -105
	gun -17 -81.5
	gun 17 -81.5
	turret -29 30
	turret 29 30
	turret 0 -41
	engine -25 117
	engine 0 116
	engine 25 117
	explode "small explosion" 40
	explode "medium explosion" 70
	explode "large explosion" 50
	explode "huge explosion" 20
	"final explode" "final explosion large" 1
	description "The Peregrine is the first fully living starship designed for war. While it is clearly not sapient and must rely on its pilot for larger battle-space tactics, its neural network has an exquisite understanding of close quarters maneuvers and dogfights. These ships were built and designed to be fast-attack cruisers utilizing their combined advantages of speed and stealth to confuse, isolate, and disable their enemies."



ship "Condor"
	sprite "ship/condor"
	thumbnail "thumbnail/condor"
	attributes
		category "Transport"
		licenses
			"Remnant Capital"
		"cost" 15375000
		"shields" 18000
		"hull" 9500
		"required crew" 25
		"bunks" 250
		"mass" 590
		"drag" 7
		"heat dissipation" .80
		"fuel capacity" 900
		"ramscoop" 2
		"cargo space" 83
		"outfit space" 601
		"weapon capacity" 256
		"engine capacity" 200
		"shield generation" 3.1
		"shield energy" 1.8
		"hull repair rate" 2
		"hull energy" 0.75
		"outfit scan power" 12
		"outfit scan speed" 1
		"tactical scan power" 26
		weapon
			"blast radius" 140
			"shield damage" 1400
			"hull damage" 700
			"hit force" 2100
	outfits
		"Remnant Flak Turret" 3
		"Point Defense Turret" 1

		"Aeon Cell"
		"Epoch Cell"
		"Crystal Capacitor"
		"Thermoelectric Cooler" 2
		"Small Heat Shunt" 2
		"Boarding Claws" 9
		"Quantum Key Stone"

		"Smelter-Class Thruster"
		"Smelter-Class Steering"
		"Jump Drive"
		
	engine -43.5 156
	engine -24 149
	engine 0 175
	engine 24 149
	engine 43.5 156
	gun -13.5 -173
	gun 0 -150.5
	gun 13.5 -173
	turret 0 -35
	turret -5.5 29
	turret 5.5 29
	turret 0 120
	drone -17 5
	drone 17 5
	drone -44.5 -16.5
	drone 44.5 -16.5
	drone -67 7.5
	drone 67 7.5
	drone -22.5 65
	drone 22.5 65
	explode "small explosion" 10
	explode "medium explosion" 30
	explode "large explosion" 20
	explode "huge explosion" 5
	"final explode" "final explosion large"
	description `The Condor is the Remnant's combat transport, and was  built to serve two purposes. The first is to carry soldiers and salage crew for boarding operations against the Korath. The second is to carry as many people as possible during evacuations under fire from Alphas, Korath, or other unknown threats. As a result of these mandates, the Condor is built to be tough, fast, and fit as many people as possible. Given its importance in keeping the Remnant safe during evactuations, it often carries a small squad of terns to cover its retreat and distract enemies from that which the Remnant value far more than material wealth.`



ship "Diomedea"
	sprite "ship/diomedea"
	thumbnail "thumbnail/condor"
	attributes
		category "Transport"
		licenses
			"Remnant Capital"
		"cost" 55375000
		"shields" 78000
		"hull" 40000
		"required crew" 250
		"bunks" 1500
		"mass" 1590
		"drag" 7
		"heat dissipation" .80
		"fuel capacity" 1100
		"ramscoop" 3
		"cargo space" 253
		"outfit space" 701
		"weapon capacity" 256
		"engine capacity" 350
		"shield generation" 4
		"shield energy" 1.8
		"hull repair rate" 4
		"hull energy" 0.75
		"outfit scan power" 12
		"outfit scan speed" 1
		"tactical scan power" 71
		weapon
			"blast radius" 540
			"shield damage" 4400
			"hull damage" 1700
			"hit force" 3100
	outfits
		"Remnant Flak Turret" 6
		"Point Defense Turret" 2

		"Aeon Cell"
		"Epoch Cell"
		"Crystal Capacitor"
		"Thermoelectric Cooler" 2
		"Small Heat Shunt" 2
		"Quantum Key Stone"
		"Ember Waste Ramscoop" 2

		"Smelter-Class Thruster"
		"Smelter-Class Steering"
		"Jump Drive"
		
	engine -85 305
	engine 85 305
	engine -49 290
	engine 49 290
	engine 0 341
	gun -22 -258
	gun -13 -287
	gun 0 -310
	gun 13 -287
	gun 22 -258
	turret -9.5 57	"Remnant Flak Turret"
	turret 9.5 57	"Remnant Flak Turret"
	turret -0 281.5	"Point Defense Turret"
	turret -0 -158.5	"Point Defense Turret"
	turret -60 222.5	"Remnant Flak Turret"
	turret 60 222.5	"Remnant Flak Turret"
	turret -40.5 -246.5	"Remnant Flak Turret"
	turret 40.5 -246.5	"Remnant Flak Turret"
	explode "small explosion" 10
	explode "medium explosion" 30
	explode "large explosion" 20
	explode "huge explosion" 5
	"final explode" "final explosion large"
	description `The Diomedea is the remnant's final hope - A generation ship capable of carrying over a thousand survivors in a desperate flight to establish a new life somewhere else. These massive ships incorporate the latest of all remnant technology and are fully alive with a degree of sapience that puts them on equal terms with their crew. They are not servants of the remnant, they are one of them."`



ship "Harrier"
	sprite "ship/harrier"
	thumbnail "thumbnail/harrier"
	attributes
		category "Interceptor"
		licenses
			Remnant
		"cost" 6830000
		"shields" 4000
		"hull" 4800
		"required crew" 1
		"bunks" 2
		"cargo space" 23
		"fuel capacity" 500
		"ramscoop" 1
		"mass" 120
		"drag" .9
		"heat dissipation" .9
		"gaslining" 1
		"outfit space" 200
		"shield generation" 2.8
		"shield energy" 1.2
		"hull repair rate" 1.8
		"hull energy" 0.6
		"cloak" .02
		"cloaking energy" 5
		"cloaking fuel" .1
		"atmosphere scan" 100
		"outfit scan power" 12
		"outfit scan speed" 1
		"tactical scan power" 26
		"weapon capacity" 85
		"engine capacity" 70
		weapon
			"blast radius" 10
			"shield damage" 100
			"hull damage" 150
			"hit force" 250
	outfits
		"Nullifier Missile Pod"
		"Remnant GASER Cannon" 2
		"Nullifier Missile" 6
		
		"Millennium Cell"
		"Crystal Capacitor" 2
		"Thermoelectric Cooler"
		
		"Crucible-Class Thruster" 2
		"Crucible-Class Steering"
		"Remnant Afterburner"
		"Hyperdrive"
		
	gun 0 -48.5 "Nullifier Missile Pod"
	gun -6 -41 "Remnant GASER Cannon"
	gun 6 -41 "Remnant GASER Cannon"
	engine 0 45
	engine -10 49
	engine 10 49
	explode "tiny explosion" 30
	explode "small explosion" 20
	description "The Harrier is a short range (for the Remnant) interceptor designed to patrol the upper atmosphere of gas giants and use their decisive speed advantage to conduct hit and run attacks on threats in nearby systems. While technically weaker than the Starlings, but it is a faster and cheaper alternative for providing covering fire in engagements near Remnant systems. Typically, the Remnant use Harriers to ambush Korath ships with a barrage of nullifiers which pins the target ship in-system. They then harass it with their GASER cannons until heavier ships arrive to finish the work."



ship "Phoenix"
	sprite "ship/vulture"
	thumbnail "thumbnail/vulture"
	attributes
		category "Heavy Warship"
		licenses
			"Remnant Capital"
		"cost" 39100000
		"shields" 60400
		"hull" 50500
		"required crew" 46
		"bunks" 95
		"mass" 800
		"drag" 8.9
		"heat dissipation" 0.85
		"fuel capacity" 1000
		"ramscoop" 2
		"cargo space" 98
		"outfit space" 2060
		"weapon capacity" 428
		"engine capacity" 400
		"shield generation" 5.2
		"shield energy" 4.6
		"hull repair rate" 1.5
		"hull energy" 1.2
		"cloak" .03
		"cloaking energy" 5
		"cloaking fuel" .1
		"outfit scan power" 12
		"outfit scan speed" 1
		"tactical scan power" 100
		weapon
			"blast radius" 400
			"shield damage" 4000
			"hull damage" 2000
			"hit force" 6000
	outfits
		"Remnant Artillery" 6
		"Remnant Flak Turret" 6
		"Point Defense Turret"

		"Aeon Cell"
		"Epoch Cell"
		"Crystal Capacitor"
		"Thermoelectric Cooler" 2
		"Large Heat Shunt" 10
		"Quantum Key Stone"

		"Smelter-Class Thruster"
		"Smelter-Class Steering"
		"Jump Drive"
		
	engine -30 215
	engine 30 215
	engine 0 220
	gun -68 5 "Remnant Artillery"
	gun 68 5 "Remnant Artillery"
	gun -85 21 "Remnant Artillery"
	gun 85 21 "Remnant Artillery"
	gun -62 32 "Remnant Artillery"
	gun 62 32 "Remnant Artillery"
	turret -27 -80 "Remnant Flak Turret"
	turret 27 -80 "Remnant Flak Turret"
	turret 0 -33 "Point Defense Turret"
	turret -39 140 "Remnant Flak Turret"
	turret 39 140 "Remnant Flak Turret"
	turret -45 160 "Remnant Flak Turret"
	turret 45 160 "Remnant Flak Turret"
	explode "small explosion" 20
	explode "medium explosion" 80
	explode "large explosion" 70
	explode "huge explosion" 30
	"final explode" "final explosion large" 1
	description "The Phoenix is a test platform version of the Vulture. It is not a ship meant to be purchased in its current form. It is basically a vulture with an extra several hundreds of tons of outfit and engine space for testing purposes."
>>>>>>> 4ab031a8

<|MERGE_RESOLUTION|>--- conflicted
+++ resolved
@@ -494,61 +494,6 @@
 
 
 
-<<<<<<< HEAD
-ship "Petrel"
-	sprite "ship/petrel"
-	thumbnail "thumbnail/petrel"
-	attributes
-		category "Fighter"
-		licenses
-			Remnant
-		"cost" 4500000
-		"shields" 2500
-		"hull" 3000
-		"cargo space" 20
-		"fuel capacity" 100
-		"ramscoop" 1
-		"required crew" 1
-		"bunks" 3
-		"mass" 35
-		"drag" .9
-		"heat dissipation" .9
-		"outfit space" 195
-		"shield generation" 1.9
-		"shield energy" 1.1
-		"hull repair rate" 0.9
-		"hull energy" 0.6
-		"outfit scan power" 12
-		"outfit scan speed" 1
-		"tactical scan power" 26
-		"asteroid scan power" 30
-		"weapon capacity" 80
-		"engine capacity" 55
-		weapon
-			"blast radius" 15
-			"shield damage" 150
-			"hull damage" 200
-			"hit force" 350
-	outfits
-		"Inhibitor Cannon" 3
-		
-		"Millennium Cell" 2
-		"Crystal Capacitor"
-		"Thermoelectric Cooler" 3
-		
-		"Crucible-Class Thruster"
-		"Crucible-Class Steering"
-		
-	gun 0 -38.5 "Inhibitor Cannon"
-	gun -10.5 -24 "Inhibitor Cannon"
-	gun 10.5 -24 "Inhibitor Cannon"
-	turret 0 2.5
-	engine 0 41.5
-	explode "tiny explosion" 30
-	explode "small explosion" 20
-	description "The Petrel is a multi-role mining/wing leader fightercraft designed to give remnant a forward control position for flights of Terns in higher risk or quickly changing environments. Their initial design was used as a urban mobile gun platform that flitted around structures, caverns, and natural terrain on their worlds while fighting on-planet threats."
-	description "Due to the comparatively small pool the Remnant draw on for pilots and crew they are loath to throw mass waves of people into the line of fire. As such, their fighters are not intended to be up-close glass cannons like most other factions of humanity tend to build. Instead, these ships are highly agile fighters equipped with medium range weaponry designed to snipe enemies from behind cover."
-=======
 ship "Penguin"
 	sprite "ship/penguin/penguin"
 		"frame rate" 3
@@ -607,7 +552,62 @@
 	explode "small explosion" 7
 	description "Inspired by close contact with void sprites and the reinvigoration of xenobiology, the Penguin is a prototype designed to serve the dual roles of testing new starship technology while exploring hostile planets throughout the Ember Waste. One of this ship's distinguishing features is that it is truly alive and has a mind that approaches self-awareness."
 	description "	The cloaking technology is built into the Penguin's hull; it cannot be removed or transferred to another ship."
->>>>>>> 4ab031a8
+
+
+
+ship "Petrel"
+	sprite "ship/petrel"
+	thumbnail "thumbnail/petrel"
+	attributes
+		category "Fighter"
+		licenses
+			Remnant
+		"cost" 4500000
+		"shields" 2500
+		"hull" 3000
+		"cargo space" 20
+		"fuel capacity" 100
+		"ramscoop" 1
+		"required crew" 1
+		"bunks" 3
+		"mass" 35
+		"drag" .9
+		"heat dissipation" .9
+		"outfit space" 195
+		"shield generation" 1.9
+		"shield energy" 1.1
+		"hull repair rate" 0.9
+		"hull energy" 0.6
+		"outfit scan power" 12
+		"outfit scan speed" 1
+		"tactical scan power" 26
+		"asteroid scan power" 30
+		"weapon capacity" 80
+		"engine capacity" 55
+		weapon
+			"blast radius" 15
+			"shield damage" 150
+			"hull damage" 200
+			"hit force" 350
+	outfits
+		"Inhibitor Cannon" 3
+		
+		"Millennium Cell" 2
+		"Crystal Capacitor"
+		"Thermoelectric Cooler" 3
+		
+		"Crucible-Class Thruster"
+		"Crucible-Class Steering"
+		
+	gun 0 -38.5 "Inhibitor Cannon"
+	gun -10.5 -24 "Inhibitor Cannon"
+	gun 10.5 -24 "Inhibitor Cannon"
+	turret 0 2.5
+	engine 0 41.5
+	explode "tiny explosion" 30
+	explode "small explosion" 20
+	description "The Petrel is a multi-role mining/wing leader fightercraft designed to give remnant a forward control position for flights of Terns in higher risk or quickly changing environments. Their initial design was used as a urban mobile gun platform that flitted around structures, caverns, and natural terrain on their worlds while fighting on-planet threats."
+	description "Due to the comparatively small pool the Remnant draw on for pilots and crew they are loath to throw mass waves of people into the line of fire. As such, their fighters are not intended to be up-close glass cannons like most other factions of humanity tend to build. Instead, these ships are highly agile fighters equipped with medium range weaponry designed to snipe enemies from behind cover."
 
 
 
@@ -765,7 +765,6 @@
 		category "Drone"
 		licenses
 			Remnant
-<<<<<<< HEAD
 		"cost" 3830000
 		"shields" 1000
 		"hull" 4000
@@ -784,49 +783,19 @@
 		"hull energy" 0.6
 		"energy generation" 1.8
 		"heat generation" 3.0
-=======
-		"cost" 830000
-		"shields" 2000
-		"hull" 4800
-		"cargo space" 27
-		"fuel capacity" 200
-		"ramscoop" 1
-		"automaton" 1
-		"mass" 20
-		"drag" .9
-		"heat dissipation" .9
-		"gaslining" 1
-		"outfit space" 164
-		"shield generation" 1.8
-		"shield energy" 1.2
-		"hull repair rate" 0.8
-		"hull energy" 0.6
-		"cloak" .02
-		"cloaking energy" 5
-		"cloaking fuel" .1
->>>>>>> 4ab031a8
 		"atmosphere scan" 100
 		"outfit scan power" 12
 		"outfit scan speed" 1
 		"tactical scan power" 26
-<<<<<<< HEAD
 		"asteroid scan power" 30
 		"weapon capacity" 36
 		"engine capacity" 40
-=======
-		"weapon capacity" 85
-		"engine capacity" 45
->>>>>>> 4ab031a8
 		weapon
 			"blast radius" 10
 			"shield damage" 100
 			"hull damage" 150
 			"hit force" 250
 	outfits
-<<<<<<< HEAD
-=======
-		"Point Defense Turret"
->>>>>>> 4ab031a8
 		"Inhibitor Cannon" 2
 		
 		"Millennium Cell"
@@ -835,7 +804,6 @@
 		
 		"Crucible-Class Thruster"
 		"Crucible-Class Steering"
-<<<<<<< HEAD
 		
 	gun -5 -20 "Inhibitor Cannon"
 	gun 5 -20 "Inhibitor Cannon"
@@ -846,18 +814,6 @@
 	explode "small explosion" 20
 	description "The Tern is a small, hardy drone developed to plunge into the atmosphere of nearby gas giants to collect valuable resources for the nearby Remnant worlds. As a result, these tough, thick shelled craft are surprisingly effective at providing distraction and covering fire when enemies intrude on Remnant space."
 	description "Unlike most empires, the Remnant do not have sufficient people to pilot fighter wings in waves likely to sustain significant casualties. As such, they frequently use these hardy drones to fulfill similar screening roles in their home systems, allowing manned craft to focus on more specialized tasks."
-=======
-		"Hyperdrive"
-		
-	gun -15 -32 "Inhibitor Cannon"
-	gun 15 -32 "Inhibitor Cannon"
-	turret 0 11.5 "Point Defense Turret"
-	engine -10 41.5
-	engine 10 41.5
-	explode "tiny explosion" 30
-	explode "small explosion" 20
-	description "The Tern is a small, hardy, drone developped to plunge into the atmosphere of nearby gas giants to collect valuable ressources for the nearby Remnant worlds. As a result, these tough, thick shelled craft are surprisingly effective at providing distraction and covering fire when enemies intrude on Remnant space."
-	description "Unlike many drones, the terns are designed for short range resource gathering, and thus have hyperdrives installed to allow them to make short hops to neighboring systems. Unfortunately, their short range prevents them from being effective over any significant distance."
 
 
 
@@ -1307,5 +1263,4 @@
 	explode "huge explosion" 30
 	"final explode" "final explosion large" 1
 	description "The Phoenix is a test platform version of the Vulture. It is not a ship meant to be purchased in its current form. It is basically a vulture with an extra several hundreds of tons of outfit and engine space for testing purposes."
->>>>>>> 4ab031a8
-
+
