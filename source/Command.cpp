/* Command.cpp
Copyright (c) 2015 by Michael Zahniser

Endless Sky is free software: you can redistribute it and/or modify it under the
terms of the GNU General Public License as published by the Free Software
Foundation, either version 3 of the License, or (at your option) any later version.

Endless Sky is distributed in the hope that it will be useful, but WITHOUT ANY
WARRANTY; without even the implied warranty of MERCHANTABILITY or FITNESS FOR A
PARTICULAR PURPOSE. See the GNU General Public License for more details.

You should have received a copy of the GNU General Public License along with
this program. If not, see <https://www.gnu.org/licenses/>.
*/

#include "Command.h"

#include "DataFile.h"
#include "DataNode.h"
#include "DataWriter.h"
#include "GamePad.h"
#include "text/Format.h"

#include <SDL2/SDL.h>

#include <algorithm>
#include <atomic>
#include <cmath>
#include <map>

using namespace std;

namespace {
	// These lookup tables make it possible to map a command to its description,
	// the name of the key it is mapped to, or the SDL keycode it is mapped to.
	map<Command, string> description;
	map<Command, string> keyName;
	map<Command, string> iconName;
	map<int, Command> commandForKeycode;
	map<Gesture::GestureEnum, Command> commandForGesture;
	map<uint8_t, Command> commandForControllerButton;
	map<std::pair<uint8_t, bool>, Command> commandForControllerTrigger;
	map<Command, int> keycodeForCommand;
	// Keep track of any keycodes that are mapped to multiple commands, in order
	// to display a warning to the player.
	map<int, int> keycodeCount;
	// Need a uint64_t 1 to generate Commands.
	const uint64_t ONE = 1;
}



// Command enumeration, including the descriptive strings that are used for the
// commands both in the preferences panel and in the saved key settings.
const Command Command::NONE(0, "");
const Command Command::MENU(ONE << 0, "Show main menu");
const Command Command::FORWARD(ONE << 1, "Forward thrust");
const Command Command::LEFT(ONE << 2, "Turn left");
const Command Command::RIGHT(ONE << 3, "Turn right");
const Command Command::BACK(ONE << 4, "Reverse");
const Command Command::MOUSE_TURNING_HOLD(ONE << 5, "Mouse turning (hold)");
const Command Command::PRIMARY(ONE << 6, "Fire primary weapon");
const Command Command::SECONDARY(ONE << 7, "Fire secondary weapon");
const Command Command::SELECT(ONE << 8, "Select secondary weapon");
const Command Command::LAND(ONE << 9, "Land on planet / station", "ui/icon_land");
const Command Command::BOARD(ONE << 10, "Board selected ship", "ui/icon_board");
const Command Command::HAIL(ONE << 11, "Talk to selected ship", "ui/icon_talk");
const Command Command::SCAN(ONE << 12, "Scan selected ship");
const Command Command::JUMP(ONE << 13, "Initiate hyperspace jump");
const Command Command::FLEET_JUMP(ONE << 14, "");
const Command Command::TARGET(ONE << 15, "Select next ship");
const Command Command::NEAREST(ONE << 16, "Select nearest hostile ship");
const Command Command::NEAREST_ASTEROID(ONE << 17, "Select nearest asteroid");
const Command Command::DEPLOY(ONE << 18, "Deploy / recall fighters", "ui/icon_deploy");
const Command Command::AFTERBURNER(ONE << 19, "Fire afterburner");
const Command Command::CLOAK(ONE << 20, "Toggle cloaking device", "ui/icon_cloak");
const Command Command::MAP(ONE << 21, "View star map");
const Command Command::INFO(ONE << 22, "View player info");
<<<<<<< HEAD
const Command Command::FULLSCREEN(ONE << 23, "Toggle fullscreen");
const Command Command::FASTFORWARD(ONE << 24, "Toggle fast-forward");
const Command Command::HELP(ONE << 25, "Show help");
const Command Command::FIGHT(ONE << 26, "Fleet: Fight my target", "ui/icon_fleet_fight");
const Command Command::GATHER(ONE << 27, "Fleet: Gather around me", "ui/icon_fleet_gather");
const Command Command::HOLD(ONE << 28, "Fleet: Hold position", "ui/icon_fleet_stop");
const Command Command::HARVEST(ONE << 29, "Fleet: Harvest flotsam", "ui/icon_fleet_harvest");
const Command Command::AMMO(ONE << 30, "Fleet: Toggle ammo usage");
const Command Command::AUTOSTEER(ONE << 31, "Auto steer");
const Command Command::WAIT(ONE << 32, "");
const Command Command::STOP(ONE << 33, "Stop");
const Command Command::SHIFT(ONE << 34, "");
=======
const Command Command::MESSAGE_LOG(ONE << 23, "View message log");
const Command Command::FULLSCREEN(ONE << 24, "Toggle fullscreen");
const Command Command::FASTFORWARD(ONE << 25, "Toggle fast-forward");
const Command Command::HELP(ONE << 26, "Show help");
const Command Command::FIGHT(ONE << 27, "Fleet: Fight my target");
const Command Command::GATHER(ONE << 28, "Fleet: Gather around me");
const Command Command::HOLD(ONE << 29, "Fleet: Hold position");
const Command Command::HARVEST(ONE << 30, "Fleet: Harvest flotsam");
const Command Command::AMMO(ONE << 31, "Fleet: Toggle ammo usage");
const Command Command::AUTOSTEER(ONE << 32, "Auto steer");
const Command Command::WAIT(ONE << 33, "");
const Command Command::STOP(ONE << 34, "");
const Command Command::SHIFT(ONE << 35, "");
>>>>>>> e44d65bf

std::atomic<uint64_t> Command::simulated_command{};
std::atomic<uint64_t> Command::simulated_command_once{};
bool Command::simulated_command_skip = false;


// In the given text, replace any instances of command names (in angle brackets)
// with key names (in quotes).
string Command::ReplaceNamesWithKeys(const string &text)
{
	map<string, string> subs;
	for(const auto &it : description)
		subs['<' + it.second + '>'] = '"' + keyName[it.first] + '"';

	return Format::Replace(text, subs);
}



// Create a command representing whatever is mapped to the given key code.
Command::Command(int keycode)
{
	auto it = commandForKeycode.find(keycode);
	if(it != commandForKeycode.end())
		*this = it->second;
}



// Create a command representing whatever is mapped to the given key code.
Command::Command(const SDL_Event &event)
{
	if(event.type == EventID())
	{
		state = event.key.windowID;
	}
}



// Create a command representing whatever is mapped to the given gesture
Command::Command(Gesture::GestureEnum gesture)
{
	auto it = commandForGesture.find(gesture);
	if(it != commandForGesture.end())
		*this = it->second;
}



// Create a command representing the given axis trigger
Command Command::FromTrigger(uint8_t axis, bool positive)
{
	auto it = commandForControllerTrigger.find(std::make_pair(axis, positive));
	if(it != commandForControllerTrigger.end())
		return it->second;
	return Command();
}


// Create a command representing the given controller button
Command Command::FromButton(uint8_t button)
{
	auto it = commandForControllerButton.find(button);
	if(it != commandForControllerButton.end())
		return it->second;
	return Command();
}



// Read the current keyboard state.
void Command::ReadKeyboard()
{
	Clear();

	// inject simulated commands
	state = simulated_command.load(std::memory_order_relaxed);
	// inject simulated once commands
	if(simulated_command_skip)
	{
		// we want to skip the first Read, and inject on the next one
		simulated_command_skip = false;
	}
	else
		state |= simulated_command_once.exchange(0);

	const Uint8 *keyDown = SDL_GetKeyboardState(nullptr);

	// Read commands from the game controller
	const GamePad::Buttons& gamepadButtons = GamePad::Held();
	for(auto &kv : commandForControllerButton)
	{
		if(static_cast<size_t>(kv.first) < sizeof(gamepadButtons) / sizeof(*gamepadButtons))
		{
			if(gamepadButtons[kv.first])
				*this |= kv.second;
		}
	}
	// Read Trigger values (this may include joystick axes as well)
	for(auto &kv : commandForControllerTrigger)
	{
		if(kv.first.first < SDL_CONTROLLER_AXIS_MAX)
		{
			if(GamePad::Trigger(kv.first.first, kv.first.second))
				*this |= kv.second;
		}
	}


	// Each command can only have one keycode, but misconfigured settings can
	// temporarily cause one keycode to be used for two commands. Also, more
	// than one key can be held down at once.
	for(const auto &it : keycodeForCommand)
		if(keyDown[SDL_GetScancodeFromKey(it.second)])
			*this |= it.first;

	// Check whether the `Shift` modifier key was pressed for this step.
	if(SDL_GetModState() & KMOD_SHIFT)
		*this |= SHIFT;
}



// Load the keyboard preferences.
void Command::LoadSettings(const string &path)
{
	DataFile file(path);

	// Create a map of command names to Command objects in the enumeration above.
	map<string, Command> commands;
	for(const auto &it : description)
		commands[it.second] = it.first;

	bool file_has_buttons = false;
	bool file_has_triggers = false;
	bool file_has_gestures = false;

	// Each command can only have one keycode, one keycode can be assigned
	// to multiple commands.
	for(const DataNode &node : file)
	{
		auto it = commands.find(node.Token(0));
		if(it != commands.end() && node.Size() >= 2)
		{
			Command command = it->second;
			if(node.Token(1) == "gesture" && node.Size() >= 3)
			{
				if(!file_has_gestures)
				{
					commandForGesture.clear();
					file_has_gestures = true;
				}
				SetGesture(command, static_cast<Gesture::GestureEnum>(node.Value(2)));
			}
			else if(node.Token(1) == "controller_button" && node.Size() >= 3)
			{
				if(!file_has_buttons)
				{
					commandForControllerButton.clear();
					file_has_buttons = true;
				}
				auto button = static_cast<SDL_GameControllerButton>(node.Value(2));
				if(button >= 0 && button < SDL_CONTROLLER_BUTTON_MAX)
				{
					commandForControllerButton[button] = command;
				}
			}
			else if(node.Token(1) == "controller_trigger" && node.Size() >= 4)
			{
				if(!file_has_triggers)
				{
					commandForControllerTrigger.clear();
					file_has_triggers = true;
				}
				auto axis = static_cast<SDL_GameControllerAxis>(node.Value(2));
				bool positive = node.BoolValue(3);
				if(axis >= 0 && axis < SDL_CONTROLLER_AXIS_MAX)
				{
					commandForControllerTrigger[std::make_pair(axis, positive)] = command;
				}
			}
			else
			{
				int keycode = node.Value(1);
				keycodeForCommand[command] = keycode;
				keyName[command] = SDL_GetKeyName(keycode);
			}
		}
	}

	// Regenerate the lookup tables.
	commandForKeycode.clear();
	keycodeCount.clear();
	for(const auto &it : keycodeForCommand)
	{
		commandForKeycode[it.second] = it.first;
		++keycodeCount[it.second];
	}
}



// Save the keyboard preferences.
void Command::SaveSettings(const string &path)
{
	DataWriter out(path);

	for(const auto &it : keycodeForCommand)
	{
		auto dit = description.find(it.first);
		if(dit != description.end())
			out.Write(dit->second, it.second);
	}

	for(const auto& kv : commandForGesture)
	{
		auto dit = description.find(kv.second);
		if(dit != description.end())
			out.Write(dit->second, "gesture", static_cast<int>(kv.first));
	}
	for(const auto& kv : commandForControllerButton)
	{
		auto dit = description.find(kv.second);
		if(dit != description.end())
			out.Write(dit->second, "controller_button", static_cast<int>(kv.first));
	}
	for(const auto& kv : commandForControllerTrigger)
	{
		auto dit = description.find(kv.second);
		if(dit != description.end())
			out.Write(dit->second, "controller_trigger", static_cast<int>(kv.first.first), kv.first.second ? "1": "0");
	}
}



// Set the key that is mapped to the given command.
void Command::SetKey(Command command, int keycode)
{
	// Always reset *all* the mappings when one is set. That way, if two commands
	// are mapped to the same key and you change one of them, the other stays mapped.
	keycodeForCommand[command] = keycode;
	keyName[command] = SDL_GetKeyName(keycode);

	commandForKeycode.clear();
	keycodeCount.clear();

	for(const auto &it : keycodeForCommand)
	{
		commandForKeycode[it.second] = it.first;
		++keycodeCount[it.second];
	}
}



// Set the gesture that is mapped to the given command
void Command::SetGesture(Command command, Gesture::GestureEnum gesture)
{
	for(auto it = commandForGesture.begin(); it != commandForGesture.end();)
	{
		if(it->second == command)
		{
			it = commandForGesture.erase(it);
		}
		else
		{
			++it;
		}
	}

	if(gesture != Gesture::NONE)
	{
		commandForGesture[gesture] = command;
	}
}



// Set the gesture that is mapped to the given command
void Command::SetControllerButton(Command command, uint8_t button)
{
	// Erase any buttons or triggers for this command
	for(auto it = commandForControllerButton.begin(); it != commandForControllerButton.end();)
	{
		if(it->second == command)
		{
			it = commandForControllerButton.erase(it);
		}
		else
		{
			++it;
		}
	}
	for(auto it = commandForControllerTrigger.begin(); it != commandForControllerTrigger.end();)
	{
		if(it->second == command)
		{
			it = commandForControllerTrigger.erase(it);
		}
		else
		{
			++it;
		}
	}

	if(button < GamePad::BUTTON_MAX && button != GamePad::BUTTON_INVALID)
	{
		commandForControllerButton[button] = command;
	}
}



// Set the gesture that is mapped to the given command
void Command::SetControllerTrigger(Command command, uint8_t axis, bool positive)
{
	// Erase any buttons or triggers for this command
	for(auto it = commandForControllerButton.begin(); it != commandForControllerButton.end();)
	{
		if(it->second == command)
		{
			it = commandForControllerButton.erase(it);
		}
		else
		{
			++it;
		}
	}
	for(auto it = commandForControllerTrigger.begin(); it != commandForControllerTrigger.end();)
	{
		if(it->second == command)
		{
			it = commandForControllerTrigger.erase(it);
		}
		else
		{
			++it;
		}
	}

	if(axis < GamePad::AXIS_MAX && axis != GamePad::AXIS_INVALID)
	{
		commandForControllerTrigger[std::make_pair(axis, positive)] = command;
	}
}



// Get the description of this command. If this command is a combination of more
// than one command, an empty string is returned.
const string &Command::Description() const
{
	static const string empty;
	auto it = description.find(*this);
	return (it == description.end() ? empty : it->second);
}



// Get the name of the key that is mapped to this command. If this command is
// a combination of more than one command, an empty string is returned.
const string &Command::KeyName() const
{
	static const string empty = "(Not Set)";
	auto it = keyName.find(*this);
	if(it != keyName.end())
		return it->second;
	return empty;
}



const std::string &Command::GestureName() const
{
	static const string empty = "(Not Set)";
	
	for(auto& kv: commandForGesture)
	{
		if(kv.second == *this)
		{
			return Gesture::Description(kv.first);
		}
	}
	return empty;
}



const std::string Command::ButtonName() const
{
	// Only one button or trigger should be set
	for(auto& kv: commandForControllerButton)
	{
		if(kv.second == *this)
		{
			const char* description = GamePad::ButtonDescription(kv.first);
			return description ? description : "(unknown)";

		}
	}

	for(auto& kv: commandForControllerTrigger)
	{
		if(kv.second == *this)
		{
			const char* description = GamePad::ButtonDescription(kv.first.first);
			if(description)
				return std::string(description ? description : "(unknown)") + (kv.first.second ? " +" : " -");
		}
	}
	return "(Not Set)";
}



// Retrieve the icon associated with this command (if any)
const std::string& Command::Icon() const
{
	static string EMPTY;
	auto it = iconName.find(*this);
	return it == iconName.end() ? EMPTY : it->second;
}



// Check if the key has no binding.
bool Command::HasBinding() const
{
	auto it = keyName.find(*this);

	for(auto& kv: commandForGesture)
	{
		if(kv.second == *this)
		{
			return true;
		}
	}

	if(it == keyName.end())
		return false;
	if(it->second.empty())
		return false;
	return true;
}



// Check whether this is the only command mapped to the key it is mapped to.
bool Command::HasConflict() const
{
	auto it = keycodeForCommand.find(*this);
	if(it == keycodeForCommand.end())
		return false;

	auto cit = keycodeCount.find(it->second);
	return (cit != keycodeCount.end() && cit->second > 1);
}



// Load this command from an input file (for testing or scripted missions).
void Command::Load(const DataNode &node)
{
	for(int i = 1; i < node.Size(); ++i)
	{
		static const map<string, Command> lookup = {
			{"none", Command::NONE},
			{"menu", Command::MENU},
			{"forward", Command::FORWARD},
			{"left", Command::LEFT},
			{"right", Command::RIGHT},
			{"back", Command::BACK},
			{"primary", Command::PRIMARY},
			{"secondary", Command::SECONDARY},
			{"select", Command::SELECT},
			{"land", Command::LAND},
			{"board", Command::BOARD},
			{"hail", Command::HAIL},
			{"scan", Command::SCAN},
			{"jump", Command::JUMP},
			{"mouseturninghold", Command::MOUSE_TURNING_HOLD},
			{"fleet jump", Command::FLEET_JUMP},
			{"target", Command::TARGET},
			{"nearest", Command::NEAREST},
			{"deploy", Command::DEPLOY},
			{"afterburner", Command::AFTERBURNER},
			{"cloak", Command::CLOAK},
			{"map", Command::MAP},
			{"info", Command::INFO},
			{"fullscreen", Command::FULLSCREEN},
			{"fastforward", Command::FASTFORWARD},
			{"fight", Command::FIGHT},
			{"gather", Command::GATHER},
			{"hold", Command::HOLD},
			{"ammo", Command::AMMO},
			{"nearest asteroid", Command::NEAREST_ASTEROID},
			{"wait", Command::WAIT},
			{"stop", Command::STOP},
			{"shift", Command::SHIFT}
		};

		auto it = lookup.find(node.Token(i));
		if(it != lookup.end())
			Set(it->second);
		else
			node.PrintTrace("Warning: Skipping unrecognized command \"" + node.Token(i) + "\":");
	}
}



// Reset this to an empty command.
void Command::Clear()
{
	*this = Command();
}



// Clear any commands that are set in the given command.
void Command::Clear(Command command)
{
	state &= ~command.state;
}



// Set any commands that are set in the given command.
void Command::Set(Command command)
{
	state |= command.state;
}



// Check if any of the given command's bits that are set, are also set here.
bool Command::Has(Command command) const
{
	return (state & command.state);
}



// Get the commands that are set in this and in the given command.
Command Command::And(Command command) const
{
	return Command(state & command.state);
}



// Get the commands that are set in this and not in the given command.
Command Command::AndNot(Command command) const
{
	return Command(state & ~command.state);
}



// Set the turn direction and amount to a value between -1 and 1.
void Command::SetTurn(double amount)
{
	turn = max(-1., min(1., amount));
}



// Get the turn amount.
double Command::Turn() const
{
	return turn;
}



// Check if any bits are set in this command (including a nonzero turn).
Command::operator bool() const
{
	return !!*this;
}



// Check whether this command is entirely empty.
bool Command::operator!() const
{
	return !state && !turn;
}



// For sorting commands (e.g. so a command can be the key in a map):
bool Command::operator<(const Command &command) const
{
	return (state < command.state);
}



// Get the commands that are set in either of these commands.
Command Command::operator|(const Command &command) const
{
	Command result = *this;
	result |= command;
	return result;
}



// Combine everything in the given command with this command. If the given
// command has a nonzero turn set, it overrides this command's turn value.
Command &Command::operator|=(const Command &command)
{
	state |= command.state;
	if(command.turn)
		turn = command.turn;
	return *this;
}



// Private constructor.
Command::Command(uint64_t state)
	: state(state)
{
}



// Private constructor that also stores the given description in the lookup
// table. (This is used for the enumeration at the top of this file.)
Command::Command(uint64_t state, const string &text, const string &icon)
	: state(state)
{
	if(!text.empty())
		description[*this] = text;

	if(!icon.empty())
		iconName[*this] = icon;
}



// Retrieve a command based on its description.
Command Command::Get(const std::string& command_description)
{
	for (auto& command: description)
	{
		if (command_description == command.second)
		{
			return command.first;
		}
	}
	return Command::NONE;
}



// Simulate a keyboard press for commands
void Command::InjectSet(const Command& command)
{
	simulated_command.fetch_or(command.state, std::memory_order_relaxed);
	SDL_Event event{};
	event.type = EventID();
	event.key.windowID = command.state;
	event.key.state = SDL_PRESSED;
	SDL_PushEvent(&event);
}



// Simulate a keyboard press for commands
void Command::InjectOnce(const Command& command, bool next)
{
	simulated_command_once.fetch_or(command.state, std::memory_order_relaxed);
	simulated_command_skip = next;
	SDL_Event event{};
	event.type = EventID();
	event.key.windowID = command.state;
	event.key.state = SDL_PRESSED;
	SDL_PushEvent(&event);
	event.key.state = SDL_RELEASED;
	SDL_PushEvent(&event);
}



// Simulate key held, without pushing the associated event
void Command::InjectOnceNoEvent(const Command& command)
{
	simulated_command_once.fetch_or(command.state, std::memory_order_relaxed);
}



// Clear any set commands
void Command::InjectClear()
{
	SDL_Event event{};
	event.type = EventID();
	event.key.windowID = simulated_command.exchange(0);
	event.key.state = SDL_RELEASED;
	SDL_PushEvent(&event);
}




// Simulate a keyboard release for commands
void Command::InjectUnset(const Command& command)
{
	simulated_command.fetch_and(~command.state, std::memory_order_relaxed);
	SDL_Event event{};
	event.type = EventID();
	event.key.windowID = command.state;
	event.key.state = SDL_RELEASED;
	SDL_PushEvent(&event);
}



// Register a set of events with SDL's event loop
uint32_t Command::EventID()
{
	static uint32_t command_event = SDL_RegisterEvents(1);
	return command_event;
}<|MERGE_RESOLUTION|>--- conflicted
+++ resolved
@@ -76,34 +76,19 @@
 const Command Command::CLOAK(ONE << 20, "Toggle cloaking device", "ui/icon_cloak");
 const Command Command::MAP(ONE << 21, "View star map");
 const Command Command::INFO(ONE << 22, "View player info");
-<<<<<<< HEAD
-const Command Command::FULLSCREEN(ONE << 23, "Toggle fullscreen");
-const Command Command::FASTFORWARD(ONE << 24, "Toggle fast-forward");
-const Command Command::HELP(ONE << 25, "Show help");
-const Command Command::FIGHT(ONE << 26, "Fleet: Fight my target", "ui/icon_fleet_fight");
-const Command Command::GATHER(ONE << 27, "Fleet: Gather around me", "ui/icon_fleet_gather");
-const Command Command::HOLD(ONE << 28, "Fleet: Hold position", "ui/icon_fleet_stop");
-const Command Command::HARVEST(ONE << 29, "Fleet: Harvest flotsam", "ui/icon_fleet_harvest");
-const Command Command::AMMO(ONE << 30, "Fleet: Toggle ammo usage");
-const Command Command::AUTOSTEER(ONE << 31, "Auto steer");
-const Command Command::WAIT(ONE << 32, "");
-const Command Command::STOP(ONE << 33, "Stop");
-const Command Command::SHIFT(ONE << 34, "");
-=======
 const Command Command::MESSAGE_LOG(ONE << 23, "View message log");
 const Command Command::FULLSCREEN(ONE << 24, "Toggle fullscreen");
 const Command Command::FASTFORWARD(ONE << 25, "Toggle fast-forward");
 const Command Command::HELP(ONE << 26, "Show help");
-const Command Command::FIGHT(ONE << 27, "Fleet: Fight my target");
-const Command Command::GATHER(ONE << 28, "Fleet: Gather around me");
-const Command Command::HOLD(ONE << 29, "Fleet: Hold position");
-const Command Command::HARVEST(ONE << 30, "Fleet: Harvest flotsam");
+const Command Command::FIGHT(ONE << 27, "Fleet: Fight my target", "ui/icon_fleet_fight");
+const Command Command::GATHER(ONE << 28, "Fleet: Gather around me", "ui/icon_fleet_gather");
+const Command Command::HOLD(ONE << 29, "Fleet: Hold position", "ui/icon_fleet_stop");
+const Command Command::HARVEST(ONE << 30, "Fleet: Harvest flotsam", "ui/icon_fleet_harvest");
 const Command Command::AMMO(ONE << 31, "Fleet: Toggle ammo usage");
 const Command Command::AUTOSTEER(ONE << 32, "Auto steer");
 const Command Command::WAIT(ONE << 33, "");
-const Command Command::STOP(ONE << 34, "");
+const Command Command::STOP(ONE << 34, "Stop");
 const Command Command::SHIFT(ONE << 35, "");
->>>>>>> e44d65bf
 
 std::atomic<uint64_t> Command::simulated_command{};
 std::atomic<uint64_t> Command::simulated_command_once{};
