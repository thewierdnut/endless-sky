/* Sprite.cpp
Copyright (c) 2014 by Michael Zahniser

Endless Sky is free software: you can redistribute it and/or modify it under the
terms of the GNU General Public License as published by the Free Software
Foundation, either version 3 of the License, or (at your option) any later version.

Endless Sky is distributed in the hope that it will be useful, but WITHOUT ANY
WARRANTY; without even the implied warranty of MERCHANTABILITY or FITNESS FOR A
PARTICULAR PURPOSE. See the GNU General Public License for more details.

You should have received a copy of the GNU General Public License along with
this program. If not, see <https://www.gnu.org/licenses/>.
*/

#include "Sprite.h"

#include "ImageBuffer.h"
#include "Preferences.h"
#include "Screen.h"

#include "opengl.h"
#include <SDL2/SDL.h>

#include <algorithm>

using namespace std;

namespace {
	void AddBuffer(ImageBuffer &buffer, uint32_t *target, bool isui = false)
	{
		if (!buffer.CompressedFormat())
		{
			// Reduce the size of the textures (and the GPU memory load) if we are in
			// "Reduced graphics" mode.
			if(Preferences::Has("Reduced graphics") && !isui)
			{
				do
				{
					buffer.ShrinkToHalfSize();
				}
				while (buffer.Width() * buffer.Height() >= 250000);
			}
		} // else can't edit pre-compressed data like this
	
		// Upload the images as a single array texture.
		glGenTextures(1, target);
		glBindTexture(GL_TEXTURE_2D_ARRAY, *target);

		// Use linear interpolation and no wrapping.
		glTexParameteri(GL_TEXTURE_2D_ARRAY, GL_TEXTURE_MIN_FILTER, GL_LINEAR);
		glTexParameteri(GL_TEXTURE_2D_ARRAY, GL_TEXTURE_MAG_FILTER, GL_LINEAR);
		glTexParameteri(GL_TEXTURE_2D_ARRAY, GL_TEXTURE_WRAP_S, GL_CLAMP_TO_EDGE);
		glTexParameteri(GL_TEXTURE_2D_ARRAY, GL_TEXTURE_WRAP_T, GL_CLAMP_TO_EDGE);

		if (!buffer.CompressedFormat())
		{
			// Upload the image data.
			glTexImage3D(GL_TEXTURE_2D_ARRAY, 0, GL_RGBA8, // target, mipmap level, internal format,
				buffer.Width(), buffer.Height(), buffer.Frames(), // width, height, depth,
				0, GL_RGBA, GL_UNSIGNED_BYTE, buffer.Pixels()); // border, input format, data type, data.
		}
		else
		{
			// Upload the image data.
			glCompressedTexImage3D(GL_TEXTURE_2D_ARRAY, 0, buffer.CompressedFormat(), // target, mipmap level, internal format,
				buffer.Width(), buffer.Height(), buffer.Frames(), // width, height, depth,
				0, buffer.CompressedSize(), buffer.Pixels()); // border, input format, data type, data.
		}

		// Unbind the texture.
		glBindTexture(GL_TEXTURE_2D_ARRAY, 0);

		// Free the ImageBuffer memory.
		buffer.Clear();
	}
}



Sprite::Sprite(const string &name)
	: name(name)
{
}



const string &Sprite::Name() const
{
	return name;
}



// Add the given frames, optionally uploading them. The given buffer will be cleared afterwards.
void Sprite::AddFrames(ImageBuffer &buffer, bool is2x)
{
	// If this is the 1x image, its dimensions determine the sprite's size.
	if(!is2x)
	{
		width = buffer.DisplayWidth();
		height = buffer.DisplayHeight();
		frames = buffer.Frames();
	}

<<<<<<< HEAD
	AddBuffer(buffer, &texture[is2x], name.substr(0, 3) == "ui/");
=======
	// Only non-empty buffers need to be added to the sprite.
	if(buffer.Pixels())
		AddBuffer(buffer, &texture[is2x]);
>>>>>>> e44d65bf
}



// Upload the given frames. The given buffer will be cleared afterwards.
void Sprite::AddSwizzleMaskFrames(ImageBuffer &buffer, bool is2x)
{
	// Do nothing if the buffer is empty.
	if(!buffer.Pixels())
		return;

	AddBuffer(buffer, &swizzleMask[is2x]);
}



// Free up all textures loaded for this sprite.
void Sprite::Unload()
{
	if(texture[0] || texture[1])
	{
		glDeleteTextures(2, texture);
		texture[0] = texture[1] = 0;
	}

	if(swizzleMask[0] || swizzleMask[1])
	{
		glDeleteTextures(2, swizzleMask);
		swizzleMask[0] = swizzleMask[1] = 0;
	}

	width = 0.f;
	height = 0.f;
	frames = 0;
}



// Get the width, in pixels, of the 1x image.
float Sprite::Width() const
{
	return width;
}



// Get the height, in pixels, of the 1x image.
float Sprite::Height() const
{
	return height;
}



// Get the number of frames in the animation.
int Sprite::Frames() const
{
	return frames;
}



// Get the offset of the center from the top left corner; this is for easy
// shifting of corner to center coordinates.
Point Sprite::Center() const
{
	return Point(.5 * width, .5 * height);
}



// Get the texture index, based on whether the screen is high DPI or not.
uint32_t Sprite::Texture() const
{
	return Texture(Screen::IsHighResolution());
}



// Get the index of the texture for the given high DPI mode.
uint32_t Sprite::Texture(bool isHighDPI) const
{
	return (isHighDPI && texture[1]) ? texture[1] : texture[0];
}



// Get the texture index, based on whether the screen is high DPI or not.
uint32_t Sprite::SwizzleMask() const
{
	return SwizzleMask(Screen::IsHighResolution());
}



// Get the index of the texture for the given high DPI mode.
uint32_t Sprite::SwizzleMask(bool isHighDPI) const
{
	return (isHighDPI && swizzleMask[1]) ? swizzleMask[1] : swizzleMask[0];
}<|MERGE_RESOLUTION|>--- conflicted
+++ resolved
@@ -103,13 +103,9 @@
 		frames = buffer.Frames();
 	}
 
-<<<<<<< HEAD
-	AddBuffer(buffer, &texture[is2x], name.substr(0, 3) == "ui/");
-=======
 	// Only non-empty buffers need to be added to the sprite.
 	if(buffer.Pixels())
-		AddBuffer(buffer, &texture[is2x]);
->>>>>>> e44d65bf
+		AddBuffer(buffer, &texture[is2x], name.substr(0, 3) == "ui/");
 }
 
 
