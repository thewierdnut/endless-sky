--- conflicted
+++ resolved
@@ -38,7 +38,6 @@
 #include "UI.h"
 #include "text/WrappedText.h"
 #ifdef __ANDROID__
-#include "ZipParser.h"
 #include "AndroidFile.h"
 #endif
 
@@ -487,11 +486,7 @@
 		Command::SECONDARY,
 		Command::CLOAK,
 		Command::MOUSE_TURNING_HOLD,
-<<<<<<< HEAD
-		Command::MOUSE_TURNING_TOGGLE,
 		Command::STOP,
-=======
->>>>>>> 1245bfa7
 		Command::NONE,
 		Command::MENU,
 		Command::FULLSCREEN,
@@ -624,19 +619,6 @@
 		VIEW_ZOOM_FACTOR,
 		SCREEN_MODE_SETTING,
 		VSYNC_SETTING,
-<<<<<<< HEAD
-		"Show status overlays",
-		"Show missile overlays",
-		//"Highlight player's flagship",
-		//"Rotate flagship in HUD",
-		"Show planet labels",
-		"Show mini-map",
-		"Show buttons on map",
-		"Show asteroid scanner overlay",
-		//"Always underline shortcuts",
-		"Onscreen Joystick",
-=======
->>>>>>> 1245bfa7
 		"",
 		"Performance",
 		"Show CPU / GPU load",
@@ -676,6 +658,7 @@
 		FIGHTER_REPAIR,
 		"Fighters transfer cargo",
 		"Rehire extra crew when lost",
+		"Onscreen Joystick",
 		"",
 		"Map",
 		"Hide unexplored map regions",
