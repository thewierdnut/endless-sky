--- conflicted
+++ resolved
@@ -45,12 +45,6 @@
 		"(very high)"
 	};
 
-<<<<<<< HEAD
-	//const int MIN_X = -310;
-	//const int MAX_X = 190;
-
-=======
->>>>>>> 1245bfa7
 	const int NAME_X = 20;
 	const int PRICE_X = 140;
 	const int LEVEL_X = 180;
@@ -58,11 +52,6 @@
 	const int BUY_X = 310;
 	const int SELL_X = 370;
 	const int HOLD_X = 430;
-<<<<<<< HEAD
-
-	//const int FIRST_Y = 80;
-=======
->>>>>>> 1245bfa7
 }
 
 
@@ -109,15 +98,11 @@
 	const Color &back = *GameData::Colors().Get("faint");
 	int selectedRow = player.MapColoring();
 	if(selectedRow >= 0 && selectedRow < COMMODITY_COUNT)
-<<<<<<< HEAD
-		FillShader::Fill(Point(MIN_X + 250., FIRST_Y + 20 * selectedRow + 33), Point(480., 20.), back);
-=======
 	{
 		const Point center(MIN_X + box.Width() / 2, FIRST_Y + 20 * selectedRow + 33);
 		const Point dimensions(box.Width() - 20., 20.);
 		FillShader::Fill(center, dimensions, back);
 	}
->>>>>>> 1245bfa7
 
 	const Font &font = FontSet::Get(14);
 	const Color &unselected = *GameData::Colors().Get("medium");
