/* File.h
Copyright (c) 2015 by Michael Zahniser

Endless Sky is free software: you can redistribute it and/or modify it under the
terms of the GNU General Public License as published by the Free Software
Foundation, either version 3 of the License, or (at your option) any later version.

Endless Sky is distributed in the hope that it will be useful, but WITHOUT ANY
WARRANTY; without even the implied warranty of MERCHANTABILITY or FITNESS FOR A
PARTICULAR PURPOSE. See the GNU General Public License for more details.

You should have received a copy of the GNU General Public License along with
this program. If not, see <https://www.gnu.org/licenses/>.
*/

#pragma once

#include <cstdio>
#include <string>



// RAII wrapper for SDL_RWops, to make sure it gets closed if an error occurs.
class File {
public:
	File() noexcept = default;
	explicit File(const std::string &path, bool write = false);
	File(const File &) = delete;
	File(File &&other) noexcept;
	~File() noexcept;

	// Do not allow copying the FILE pointer.
	File &operator=(const File &) = delete;
	// Move assignment is OK though.
	File &operator=(File &&) noexcept;

	explicit operator bool() const;
	operator struct SDL_RWops*() const;
	struct SDL_RWops* operator->();

private:
<<<<<<< HEAD
	struct SDL_RWops *file = nullptr;
};



#endif
=======
	FILE *file = nullptr;
};
>>>>>>> 86f81935
<|MERGE_RESOLUTION|>--- conflicted
+++ resolved
@@ -39,14 +39,5 @@
 	struct SDL_RWops* operator->();
 
 private:
-<<<<<<< HEAD
 	struct SDL_RWops *file = nullptr;
-};
-
-
-
-#endif
-=======
-	FILE *file = nullptr;
-};
->>>>>>> 86f81935
+};