/* Music.cpp
Copyright (c) 2016 by Michael Zahniser

Endless Sky is free software: you can redistribute it and/or modify it under the
terms of the GNU General Public License as published by the Free Software
Foundation, either version 3 of the License, or (at your option) any later version.

Endless Sky is distributed in the hope that it will be useful, but WITHOUT ANY
WARRANTY; without even the implied warranty of MERCHANTABILITY or FITNESS FOR A
PARTICULAR PURPOSE. See the GNU General Public License for more details.

You should have received a copy of the GNU General Public License along with
this program. If not, see <https://www.gnu.org/licenses/>.
*/

#include "Music.h"

#include "../Files.h"

<<<<<<< HEAD
#include <SDL2/SDL_rwops.h>
=======
#include "../text/Format.h"

>>>>>>> 911a743f
#include <mad.h>

#include <algorithm>
#include <cstring>
#include <map>

using namespace std;

namespace {
	// How many bytes to read from the file at a time:
	const size_t INPUT_CHUNK = 65536;
	// How many samples to put in each output block. Because the output is in
	// stereo, the duration of the sample is half this amount:
	const size_t OUTPUT_CHUNK = 32768;

	map<string, filesystem::path> paths;
}



void Music::Init(const vector<filesystem::path> &sources)
{
	for(const auto &source : sources)
	{
		// Find all the sound files that this resource source provides.
		filesystem::path root = source / "sounds/";
		vector<filesystem::path> files = Files::RecursiveList(root);

		for(const auto &path : files)
		{
			// Sanity check on the path length.
			if(Format::LowerCase(path.extension().string()) != ".mp3")
				continue;

			paths[(path.parent_path() / path.stem()).generic_string()] = path;
		}
	}
}



// Music constructor, which starts the decoding thread. Initially, the thread
// has no file to read, so it will sleep until a file is specified.
Music::Music()
	: silence(OUTPUT_CHUNK, 0)
{
	// Don't start the thread until this object is fully constructed.
	thread = std::thread(&Music::Decode, this);
}



// Destructor, which waits for the thread to stop.
Music::~Music()
{
	// Tell the decoding thread to stop.
	{
		unique_lock<mutex> lock(decodeMutex);
		done = true;
	}
	condition.notify_all();
	thread.join();

	// If the decode thread has not yet taken possession of the next file, it is
	// our job to close it.
	if(nextFile)
		SDL_RWclose(nextFile);
}



// Set the source of music. If the path is empty, this music will be silent.
void Music::SetSource(const string &name)
{
	// Find a file that provides this music.
	auto it = paths.find(name);
	filesystem::path path = (it == paths.end() ? "" : it->second);

	// Do nothing if this is the same file we're playing.
	if(path == previousPath)
		return;
	currentSource = name;
	previousPath = path;

	// Inform the decoding thread that it should switch to decoding a new file.
	unique_lock<mutex> lock(decodeMutex);
	if(path.empty())
		nextFile = nullptr;
	else
		nextFile = Files::Open(path);
	hasNewFile = true;

	// Also clear any decoded data left over from the previous file.
	next.clear();

	// Notify the decoding thread that it can start.
	lock.unlock();
	condition.notify_all();
}



// Get the name of the current music source playing.
const string &Music::GetSource() const
{
	return currentSource;
}



// Get the next audio buffer to play.
const vector<int16_t> &Music::NextChunk()
{
	// Check whether the "next" buffer is ready.
	unique_lock<mutex> lock(decodeMutex);
	if(next.size() < OUTPUT_CHUNK)
		return silence;

	// If the next buffer is ready, move a chunk of data into the output buffer.
	// All output buffers need to be the same size so that we can fade between
	// two different sources.
	current.clear();
	current.insert(current.begin(), next.begin(), next.begin() + OUTPUT_CHUNK);
	next.erase(next.begin(), next.begin() + OUTPUT_CHUNK);

	// Once the lock is unlocked, notify the decoding thread to continue.
	lock.unlock();
	condition.notify_all();

	// Return the buffer.
	return current;

}



// Entry point for the decoding thread.
void Music::Decode()
{
	// This vector will store the input from the file.
	vector<unsigned char> input(INPUT_CHUNK, 0);
	// Objects for MP3 decoding:
	mad_stream stream;
	mad_frame frame;
	mad_synth synth;
	// Loop until the thread is told to quit.
	while(true)
	{
		// First, wait until a new file has been specified or we're done.
		SDL_RWops *file = nullptr;
		while(!file)
		{
			unique_lock<mutex> lock(decodeMutex);
			while(!done && !hasNewFile)
				condition.wait(lock);

			// If the "done" variable has been set, exit this thread.
			if(done)
				return;

			// The new file now belongs to us, and it's our job to close it.
			file = nextFile;
			nextFile = nullptr;
			hasNewFile = false;
		}

		// Now, we have a file to read. Initialize the decoder.
		mad_stream_init(&stream);
		mad_frame_init(&frame);
		mad_synth_init(&synth);

		// Loop until we are asked to switch files.
		while(true)
		{
			// If the "next" buffer has filled up, wait until it is retrieved.
			// Generally try to queue up two chunks worth of samples in it, just
			// in case NextChunk() gets called twice in rapid succession.
			unique_lock<mutex> lock(decodeMutex);
			while(!done && next.size() >= 2 * OUTPUT_CHUNK)
				condition.wait(lock);
			// Check if we're done or if we need to switch files.
			if(done || hasNewFile)
				break;

			// The lock can be freed until we start filling the output buffer.
			lock.unlock();

			// See if any input data is left undecoded in the stream. Typically
			// this is because the last block of input contained a fraction of a
			// full MP3 frame.
			size_t remainder = 0;
			if(stream.next_frame && stream.next_frame < stream.bufend)
				remainder = stream.bufend - stream.next_frame;
			if(remainder)
				memcpy(&input.front(), stream.next_frame, remainder);

			// Now, read a chunk of data from the file.
			size_t read = SDL_RWread(file, &input.front() + remainder, 1, INPUT_CHUNK - remainder);
			// If you get the end of the file, loop around to the beginning.
			if(!read)
				SDL_RWseek(file, 0, RW_SEEK_SET);
			// If there is nothing to decode, return to the top of this loop.
			if(!(read + remainder))
				continue;

			// Hand the input to the stream decoder.
			mad_stream_buffer(&stream, &input.front(), read + remainder);

			// Loop through the decoded result for that input block.
			while(true)
			{
				// Decode the next frame, and check if there is an error.
				if(mad_frame_decode(&frame, &stream))
				{
					// For recoverable errors, keep going.
					if(MAD_RECOVERABLE(stream.error))
						continue;
					else
						break;
				}
				// Convert the decoded audio into a PCM signal.
				mad_synth_frame(&synth, &frame);

				// If the source is mono, read both output channels from the left input.
				// Otherwise, read two separate input channels.
				mad_fixed_t *channels[2] = {
					synth.pcm.samples[0],
					synth.pcm.samples[synth.pcm.channels > 1]
				};

				// For this part, we need access to the output buffer.
				lock.lock();
				if(done || hasNewFile)
					break;

				// We'll alternate what channel we read from each time through the loop.
				bool channel = false;
				for(unsigned i = 0; i < 2 * synth.pcm.length; ++i)
				{
					// Read the next sample from the next channel.
					mad_fixed_t sample = *channels[channel]++;
					channel = !channel;

					// Clip and scale the sample to 16 bits.
					sample += (1L << (MAD_F_FRACBITS - 16));
#pragma GCC diagnostic push
#pragma GCC diagnostic ignored "-Wold-style-cast"
					sample = max(-MAD_F_ONE, min(MAD_F_ONE - 1, sample));
#pragma GCC diagnostic pop
					next.push_back(sample >> (MAD_F_FRACBITS + 1 - 16));
				}
				// Now, the "next" buffer can be used by others. In theory, the
				// NextChunk() function could take what's in that buffer while
				// we are right in the middle of this decoding cycle.
				lock.unlock();
			}
		}

		// Clean up.
		mad_synth_finish(&synth);
		mad_frame_finish(&frame);
		mad_stream_finish(&stream);
		SDL_RWclose(file);
	}
}<|MERGE_RESOLUTION|>--- conflicted
+++ resolved
@@ -17,12 +17,9 @@
 
 #include "../Files.h"
 
-<<<<<<< HEAD
 #include <SDL2/SDL_rwops.h>
-=======
 #include "../text/Format.h"
 
->>>>>>> 911a743f
 #include <mad.h>
 
 #include <algorithm>
