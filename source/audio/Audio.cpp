/* Audio.cpp
Copyright (c) 2014 by Michael Zahniser

Endless Sky is free software: you can redistribute it and/or modify it under the
terms of the GNU General Public License as published by the Free Software
Foundation, either version 3 of the License, or (at your option) any later version.

Endless Sky is distributed in the hope that it will be useful, but WITHOUT ANY
WARRANTY; without even the implied warranty of MERCHANTABILITY or FITNESS FOR A
PARTICULAR PURPOSE. See the GNU General Public License for more details.

You should have received a copy of the GNU General Public License along with
this program. If not, see <https://www.gnu.org/licenses/>.
*/

#include "Audio.h"

#include "../Files.h"
#include "../Logger.h"
#include "Music.h"
#include "../Point.h"
#include "../Random.h"
#include "Sound.h"

#include <AL/al.h>
#include <AL/alc.h>

#include <algorithm>
#include <cmath>
#include <map>
#include <mutex>
#include <set>
#include <stdexcept>
#include <thread>
#include <vector>

using namespace std;

namespace {
	// This class represents a new sound source that is queued to be added. This
	// is so that any thread can add a sound, but the audio thread can control
	// when those sounds actually start playing.
	class QueueEntry {
	public:
		void Add(Point position);
		void Add(const QueueEntry &other);

		Point sum;
		double weight = 0.;
	};

	// OpenAL only allows a certain number of distinct sound sources. To work
	// around that limitation, multiple instances of the same sound playing at
	// the same time will be "coalesced" into a single source, and sources will
	// be recycled once they are no longer playing.
	class Source {
	public:
		Source(const Sound *sound, unsigned source);

		void Move(const QueueEntry &entry) const;
		unsigned ID() const;
		const Sound *GetSound() const;

	private:
		const Sound *sound = nullptr;
		unsigned source = 0;
	};

	// Thread entry point for loading the sound files.
	void Load();


	// Mutex to make sure different threads don't modify the audio at the same time.
	mutex audioMutex;

	// OpenAL settings.
	ALCdevice *device = nullptr;
	ALCcontext *context = nullptr;
	bool isInitialized = false;
	double volume = .125;

	// This queue keeps track of sounds that have been requested to play. Each
	// added sound is "deferred" until the next audio position update to make
	// sure that all sounds from a given frame start at the same time.
	map<const Sound *, QueueEntry> soundQueue;
	map<const Sound *, QueueEntry> deferred;
	thread::id mainThreadID;

	// Sound resources that have been loaded from files.
	map<string, Sound> sounds;
	// OpenAL "sources" available for playing sounds. There are a limited number
	// of these, so they must be reused.
	vector<Source> sources;
	vector<unsigned> recycledSources;
	vector<unsigned> endingSources;
	unsigned maxSources = 255;

	// Queue and thread for loading sound files in the background.
	map<string, filesystem::path> loadQueue;
	thread loadThread;

	// The current position of the "listener," i.e. the center of the screen.
	Point listener;

	// MP3 streaming:
	unsigned musicSource = 0;
	const size_t MUSIC_BUFFERS = 3;
	unsigned musicBuffers[MUSIC_BUFFERS];
	shared_ptr<Music> currentTrack;
	shared_ptr<Music> previousTrack;
	int musicFade = 0;
	vector<int16_t> fadeBuffer;

<<<<<<< HEAD
	void (*alcDevicePauseSOFT)(ALCdevice*) = nullptr;
	void (*alcDeviceResumeSOFT)(ALCdevice*) = nullptr;
=======
	// The number of Pause vs Resume requests received.
	int pauseChangeCount = 0;
	// If we paused the audio multiple times, only resume it after the same number of Resume() calls.
	// We start with -1, so when MenuPanel opens up the first time, it doesn't pause the loading sounds.
	int pauseCount = -1;
>>>>>>> 911a743f
}



// Begin loading sounds (in a separate thread).
void Audio::Init(const vector<filesystem::path> &sources)
{
	device = alcOpenDevice(nullptr);
	if(!device)
		return;

	context = alcCreateContext(device, nullptr);
	if(!context || !alcMakeContextCurrent(context))
		return;

	alcDevicePauseSOFT = reinterpret_cast<decltype(alcDevicePauseSOFT)>(alcGetProcAddress(device, "alcDevicePauseSOFT"));
	alcDeviceResumeSOFT = reinterpret_cast<decltype(alcDeviceResumeSOFT)>(alcGetProcAddress(device, "alcDeviceResumeSOFT"));


	// If we don't make it to this point, no audio will be played.
	isInitialized = true;
	mainThreadID = this_thread::get_id();

	// The listener is looking "into" the screen. This orientation vector is
	// used to determine what sounds should be in the right or left speaker.
	ALfloat zero[3] = {0., 0., 0.};
	ALfloat orientation[6] = {0., 0., -1., 0., 1., 0.};

	alListenerf(AL_GAIN, volume);
	alListenerfv(AL_POSITION, zero);
	alListenerfv(AL_VELOCITY, zero);
	alListenerfv(AL_ORIENTATION, orientation);
	alDistanceModel(AL_INVERSE_DISTANCE_CLAMPED);
	alDopplerFactor(0.);

	// Get all the sound files in the game data and all plugins.
	for(const auto &source : sources)
	{
		filesystem::path root = source / "sounds/";
		vector<filesystem::path> files = Files::RecursiveList(root);
		for(const auto &path : files)
		{
<<<<<<< HEAD
			if(!path.compare(path.length() - 4, 4, ".wav") ||
			   !path.compare(path.length() - 4, 4, ".mp3"))
=======
			if(path.extension() == ".wav")
>>>>>>> 911a743f
			{
				// The "name" of the sound is its full path within the "sounds/"
				// folder, without the ".wav" or "~.wav" suffix.
				string name = (path.parent_path() / path.stem()).lexically_relative(root).generic_string();
				if(name.ends_with('~'))
					name.resize(name.length() -1);
				loadQueue[name] = path;
			}
		}
	}
	// Begin loading the files.
	if(!loadQueue.empty())
		loadThread = thread(&Load);

	// Create the music-streaming threads.
	currentTrack.reset(new Music());
	previousTrack.reset(new Music());
	alGenSources(1, &musicSource);
	alGenBuffers(MUSIC_BUFFERS, musicBuffers);
	for(unsigned buffer : musicBuffers)
	{
		// Queue up blocks of silence to start out with.
		const vector<int16_t> &chunk = currentTrack->NextChunk();
		alBufferData(buffer, AL_FORMAT_STEREO16, &chunk.front(), 2 * chunk.size(), 44100);
	}
	alSourceQueueBuffers(musicSource, MUSIC_BUFFERS, musicBuffers);
	alSourcePlay(musicSource);
}



void Audio::CheckReferences()
{
	if(!isInitialized)
	{
		Logger::LogError("Warning: audio could not be initialized. No audio will play.");
		return;
	}

	for(auto &&it : sounds)
		if(it.second.Name().empty())
			Logger::LogError("Warning: sound \"" + it.first + "\" is referred to, but does not exist.");
}



// Report the progress of loading sounds.
double Audio::GetProgress()
{
	unique_lock<mutex> lock(audioMutex);

	if(loadQueue.empty())
		return 1.;

	double done = sounds.size();
	double total = done + loadQueue.size();
	return done / total;
}



// Get the volume.
double Audio::Volume()
{
	return volume;
}



// Set the volume (to a value between 0 and 1).
void Audio::SetVolume(double level)
{
	volume = min(1., max(0., level));
	if(isInitialized)
		alListenerf(AL_GAIN, volume);
}



// Get a pointer to the named sound. The name is the path relative to the
// "sound/" folder, and without ~ if it's on the end, or the extension.
const Sound *Audio::Get(const string &name)
{
	unique_lock<mutex> lock(audioMutex);
	return &sounds[name];
}



// Set the listener's position, and also update any sounds that have been
// added but deferred because they were added from a thread other than the
// main one (the one that called Init()).
void Audio::Update(const Point &listenerPosition)
{
	if(!isInitialized)
		return;

	listener = listenerPosition;

	for(const auto &it : deferred)
		soundQueue[it.first].Add(it.second);
	deferred.clear();
}



// Play the given sound, at full volume.
void Audio::Play(const Sound *sound)
{
	Play(sound, listener);
}



// Play the given sound, as if it is at the given distance from the
// "listener". This will make it softer and change the left / right balance.
void Audio::Play(const Sound *sound, const Point &position)
{
	if(!isInitialized || !sound || !sound->Buffer() || !volume)
		return;

	// Place sounds from the main thread directly into the queue. They are from
	// the UI, and the Engine may not be running right now to call Update().
	if(this_thread::get_id() == mainThreadID)
		soundQueue[sound].Add(position - listener);
	else
	{
		unique_lock<mutex> lock(audioMutex);
		deferred[sound].Add(position - listener);
	}
}



// Play the given music. An empty string means to play nothing.
void Audio::PlayMusic(const string &name)
{
	if(!isInitialized)
		return;

	// Skip changing music if the requested music is already playing.
	if(name == currentTrack->GetSource())
		return;

	// Don't worry about thread safety here, since music will always be started
	// by the main thread.
	musicFade = 65536;
	swap(currentTrack, previousTrack);
	// If the name is empty, it means to turn music off.
	currentTrack->SetSource(name);
}



// Pause all active playback streams. Doesn't cause new streams to be paused, and doesn't pause the music source.
void Audio::Pause()
{
	pauseChangeCount++;
}



// Resumes all paused sound sources. If Pause() was called multiple times,
// you have to call Resume() the same number of times to resume the sound sources.
void Audio::Resume()
{
	pauseChangeCount--;
}



// Begin playing all the sounds that have been added since the last time
// this function was called.
void Audio::Step()
{
	if(!isInitialized)
		return;

	vector<Source> newSources;
	// For each sound that is looping, see if it is going to continue. For other
	// sounds, check if they are done playing.
	for(const Source &source : sources)
	{
		if(source.GetSound()->IsLooping())
		{
			auto it = soundQueue.find(source.GetSound());
			if(it != soundQueue.end())
			{
				source.Move(it->second);
				newSources.push_back(source);
				soundQueue.erase(it);
			}
			else
			{
				alSourcei(source.ID(), AL_LOOPING, false);
				endingSources.push_back(source.ID());
			}
		}
		else
		{
			// Non-looping sounds: check if they're done playing.
			ALint state;
			alGetSourcei(source.ID(), AL_SOURCE_STATE, &state);
			if(state == AL_PLAYING || state == AL_PAUSED)
				newSources.push_back(source);
			else
				recycledSources.push_back(source.ID());
		}
	}
	// These sources were looping and are now wrapping up a loop.
	auto it = endingSources.begin();
	while(it != endingSources.end())
	{
		ALint state;
		alGetSourcei(*it, AL_SOURCE_STATE, &state);
		if(state == AL_PLAYING)
		{
			// Fade out the sound. This avoids a clicking or rasping sound if a
			// sound is cut off in the middle of its loop.
			float gain = 1.f;
			alGetSourcef(*it, AL_GAIN, &gain);
			gain = max(0.f, gain - .05f);
			alSourcef(*it, AL_GAIN, gain);
			++it;
		}
		else if(state == AL_PAUSED)
			++it;
		else
		{
			recycledSources.push_back(*it);
			it = endingSources.erase(it);
		}
	}
	newSources.swap(sources);

	// Now, what is left in the queue is sounds that want to play, and that do
	// not correspond to an existing source.
	for(const auto &it : soundQueue)
	{
		// Use a recycled source if possible. Otherwise, create a new one.
		unsigned source = 0;
		if(recycledSources.empty())
		{
			if(sources.size() >= maxSources)
				break;

			alGenSources(1, &source);
			if(!source)
			{
				// If we just tried to generate a new source and OpenAL would
				// not give us one, we've reached this system's limit for the
				// number of concurrent sounds.
				maxSources = sources.size();
				break;
			}
		}
		else
		{
			source = recycledSources.back();
			recycledSources.pop_back();
		}
		// Begin playing this sound.
		sources.emplace_back(it.first, source);
		sources.back().Move(it.second);
		alSourcePlay(source);
	}
	soundQueue.clear();

	// Queue up new buffers for the music, if necessary.
	int buffersDone = 0;
	alGetSourcei(musicSource, AL_BUFFERS_PROCESSED, &buffersDone);
	if(buffersDone)
	{
		unsigned buffer = 0;
		alSourceUnqueueBuffers(musicSource, 1, &buffer);

		const vector<int16_t> &chunk = currentTrack->NextChunk();

		if(!musicFade)
			alBufferData(buffer, AL_FORMAT_STEREO16, &chunk.front(), 2 * chunk.size(), 44100);
		else
		{
			fadeBuffer.clear();
			const vector<int16_t> &other = previousTrack->NextChunk();
			for(size_t i = 0; i < chunk.size(); ++i)
			{
				// Blend the two tracks together.
				fadeBuffer.push_back(
					(musicFade * other[i] + (65536 - musicFade) * chunk[i]) / 65536);

				// Slowly fade into the new track.
				if(musicFade)
					--musicFade;
			}
			alBufferData(buffer, AL_FORMAT_STEREO16, &fadeBuffer.front(), 2 * fadeBuffer.size(), 44100);
		}

		alSourceQueueBuffers(musicSource, 1, &buffer);
		// Check if the source has stopped (i.e. because it ran out of buffers).
		ALint state;
		alGetSourcei(musicSource, AL_SOURCE_STATE, &state);
		if(state != AL_PLAYING && state != AL_PAUSED)
			alSourcePlay(musicSource);
	}

	if(pauseChangeCount > 0)
	{
		if(pauseCount += pauseChangeCount)
		{
			ALint state;
			for(const Source &source : sources)
			{
				alGetSourcei(source.ID(), AL_SOURCE_STATE, &state);
				if(state == AL_PLAYING)
					alSourcePause(source.ID());
			}
		}
	}
	else if(pauseChangeCount < 0)
	{
		// Check that the game is not paused after this request. Also don't allow the pause count to go into negatives.
		if(pauseCount && (pauseCount += pauseChangeCount) <= 0)
		{
			pauseCount = 0;
			ALint state;
			for(const Source &source : sources)
			{
				alGetSourcei(source.ID(), AL_SOURCE_STATE, &state);
				if(state == AL_PAUSED)
					alSourcePlay(source.ID());
			}
		}
	}
	pauseChangeCount = 0;
}



// Shut down the audio system (because we're about to quit).
void Audio::Quit()
{
	// First, check if sounds are still being loaded in a separate thread, and
	// if so interrupt that thread and wait for it to quit.
	unique_lock<mutex> lock(audioMutex);
	if(!loadQueue.empty())
		loadQueue.clear();
	if(loadThread.joinable())
	{
		lock.unlock();
		loadThread.join();
		lock.lock();
	}

	// Now, stop and delete any OpenAL sources that are playing.
	for(const Source &source : sources)
	{
		alSourceStop(source.ID());
		ALuint id = source.ID();
		alDeleteSources(1, &id);
	}
	sources.clear();

	// Also clean up any sources that are fading out.
	for(unsigned id : endingSources)
	{
		alSourceStop(id);
		alDeleteSources(1, &id);
	}
	endingSources.clear();

	// And finally, clean up any sources that are done playing.
	for(unsigned id : recycledSources)
		alDeleteSources(1, &id);
	recycledSources.clear();

	// Free the memory buffers for all the sound resources.
	for(const auto &it : sounds)
	{
		ALuint id = it.second.Buffer();
		alDeleteBuffers(1, &id);
	}
	sounds.clear();

	// Clean up the music source and buffers.
	if(isInitialized)
	{
		alSourceStop(musicSource);
		alDeleteSources(1, &musicSource);
		alDeleteBuffers(MUSIC_BUFFERS, musicBuffers);
		currentTrack.reset();
		previousTrack.reset();
	}

	// Close the connection to the OpenAL library.
	if(context)
	{
		alcMakeContextCurrent(nullptr);
		alcDestroyContext(context);
	}
	if(device)
		alcCloseDevice(device);
}



// Temporarily pause all audio
void Audio::Pause()
{
	if (alcDevicePauseSOFT)
		alcDevicePauseSOFT(device);
}



// Resume Audio
void Audio::Resume()
{
	if (alcDeviceResumeSOFT)
		alcDeviceResumeSOFT(device);
}



namespace {
	// Add a new source to this queue entry. Sources are weighted based on their
	// position, and multiple sources can be added together in the same entry.
	void QueueEntry::Add(Point position)
	{
		// A distance of 500 counts as 1 OpenAL unit of distance.
		position *= .002;
		// To avoid having sources at a distance of 0 be infinitely loud, have
		// the minimum distance be 1 unit away.
		double d = 1. / (1. + position.Dot(position));
		sum += d * position;
		weight += d;
	}



	// Combine two queue entries.
	void QueueEntry::Add(const QueueEntry &other)
	{
		sum += other.sum;
		weight += other.weight;
	}



	// This is a wrapper for an OpenAL audio source.
	Source::Source(const Sound *sound, unsigned source)
		: sound(sound), source(source)
	{
		// Give each source a small, random pitch variation. Otherwise, multiple
		// instances of the same sound playing at slightly different times
		// overlap and create a "grinding" interference sound.
		alSourcef(source, AL_PITCH, 1. + (Random::Real() - Random::Real()) * .04);
		alSourcef(source, AL_GAIN, 1.);
		alSourcef(source, AL_REFERENCE_DISTANCE, 1.);
		alSourcef(source, AL_ROLLOFF_FACTOR, 1.);
		alSourcef(source, AL_MAX_DISTANCE, 100.);
		alSourcei(source, AL_LOOPING, sound->IsLooping());
		alSourcei(source, AL_BUFFER, sound->Buffer());
	}



	// Reposition this source based on the given entry in a sound queue.
	void Source::Move(const QueueEntry &entry) const
	{
		Point angle = entry.sum / entry.weight;
		// The source should be along the vector (angle.X(), angle.Y(), 1).
		// The length of the vector should be sqrt(1 / weight).
		double scale = sqrt(1. / (entry.weight * (angle.LengthSquared() + 1.)));
		alSource3f(source, AL_POSITION, angle.X() * scale, angle.Y() * scale, scale);
	}



	// Get the OpenAL ID for this source.
	unsigned Source::ID() const
	{
		return source;
	}



	// Get the sound resource currently being played by this source.
	const Sound *Source::GetSound() const
	{
		return sound;
	}



	// Thread entry point for loading sounds.
	void Load()
	{
		string name;
		filesystem::path path;
		Sound *sound;
		while(true)
		{
			{
				unique_lock<mutex> lock(audioMutex);
				// If this is not the first time through, remove the previous item
				// in the queue. This is a signal that it has been loaded, so we
				// must not remove it until after loading the file.
				if(!path.empty() && !loadQueue.empty())
					loadQueue.erase(loadQueue.begin());
				if(loadQueue.empty())
					return;
				name = loadQueue.begin()->first;
				path = loadQueue.begin()->second;

				// Since we need to unlock the mutex below, create the map entry to
				// avoid a race condition when accessing sounds' size.
				sound = &sounds[name];
			}

			// Unlock the mutex for the time-intensive part of the loop.
			if(!sound->Load(path, name))
				Logger::LogError("Unable to load sound \"" + name + "\" from path: " + path.string());
		}
	}
}<|MERGE_RESOLUTION|>--- conflicted
+++ resolved
@@ -111,16 +111,14 @@
 	int musicFade = 0;
 	vector<int16_t> fadeBuffer;
 
-<<<<<<< HEAD
-	void (*alcDevicePauseSOFT)(ALCdevice*) = nullptr;
-	void (*alcDeviceResumeSOFT)(ALCdevice*) = nullptr;
-=======
 	// The number of Pause vs Resume requests received.
 	int pauseChangeCount = 0;
 	// If we paused the audio multiple times, only resume it after the same number of Resume() calls.
 	// We start with -1, so when MenuPanel opens up the first time, it doesn't pause the loading sounds.
 	int pauseCount = -1;
->>>>>>> 911a743f
+
+	void (*alcDevicePauseSOFT)(ALCdevice*) = nullptr;
+	void (*alcDeviceResumeSOFT)(ALCdevice*) = nullptr;
 }
 
 
@@ -163,12 +161,7 @@
 		vector<filesystem::path> files = Files::RecursiveList(root);
 		for(const auto &path : files)
 		{
-<<<<<<< HEAD
-			if(!path.compare(path.length() - 4, 4, ".wav") ||
-			   !path.compare(path.length() - 4, 4, ".mp3"))
-=======
-			if(path.extension() == ".wav")
->>>>>>> 911a743f
+			if(path.extension() == ".wav" || path.extension() == ".mp3")
 			{
 				// The "name" of the sound is its full path within the "sounds/"
 				// folder, without the ".wav" or "~.wav" suffix.
