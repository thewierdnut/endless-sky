--- conflicted
+++ resolved
@@ -50,18 +50,13 @@
 	const vector<string> DATEFMT_OPTIONS = {"dd/mm/yyyy", "mm/dd/yyyy", "yyyy-mm-dd"};
 	int dateFormatIndex = 0;
 
-<<<<<<< HEAD
-	
+	const vector<string> NOTIF_OPTIONS = {"off", "message", "both"};
+	int notifOptionsIndex = 0;
+
 	const double ZOOM_MAX = 2.0;
 	const double ZOOM_MIN = .0625;
 	const double ZOOM_INTERVAL = 1.25;
 	double viewZoom = 1.0;
-=======
-	const vector<string> NOTIF_OPTIONS = {"off", "message", "both"};
-	int notifOptionsIndex = 0;
-
-	size_t zoomIndex = 4;
->>>>>>> 911a743f
 	constexpr double VOLUME_SCALE = .25;
 
 	// Default to fullscreen.
