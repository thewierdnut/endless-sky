/* ShopPanel.h
Copyright (c) 2014 by Michael Zahniser

Endless Sky is free software: you can redistribute it and/or modify it under the
terms of the GNU General Public License as published by the Free Software
Foundation, either version 3 of the License, or (at your option) any later version.

Endless Sky is distributed in the hope that it will be useful, but WITHOUT ANY
WARRANTY; without even the implied warranty of MERCHANTABILITY or FITNESS FOR A
PARTICULAR PURPOSE. See the GNU General Public License for more details.

You should have received a copy of the GNU General Public License along with
this program. If not, see <https://www.gnu.org/licenses/>.
*/

#pragma once

#include "Panel.h"

#include "CategoryList.h"
#include "ClickZone.h"
#include "Mission.h"
#include "OutfitInfoDisplay.h"
#include "Point.h"
#include "ScrollVar.h"
#include "ShipInfoDisplay.h"
#include "Dropdown.h"

#include <map>
#include <set>
#include <string>
#include <vector>

class Outfit;
class Planet;
class PlayerInfo;
class Ship;



// Class representing the common elements of both the shipyard panel and the
// outfitter panel (e.g. the sidebar with the ships you own).
class ShopPanel : public Panel {
public:
	explicit ShopPanel(PlayerInfo &player, bool isOutfitter);

	virtual void Step() override;
	virtual void Draw() override;


protected:
	// BuyResult holds the result of an attempt to buy. It is implicitly
	// created from a string or boolean in code. Any string indicates failure.
	// True indicates success, of course, while false (without a string)
	// indicates failure, but no need to pop up a message about it.
	class BuyResult {
	public:
		BuyResult(const char *error) : success(false), message(error) {}
		BuyResult(std::string error) : success(false), message(std::move(error)) {}
		BuyResult(bool result) : success(result), message() {}

		explicit operator bool() const noexcept { return success; }

		bool HasMessage() const noexcept { return !message.empty(); }
		const std::string &Message() const noexcept { return message; }


	private:
		bool success = true;
		std::string message;
	};


protected:
	void DrawShip(const Ship &ship, const Point &center, bool isSelected);

	void CheckForMissions(Mission::Location location);

	// These are for the individual shop panels to override.
	virtual int TileSize() const = 0;
	virtual int VisibilityCheckboxesSize() const;
	virtual bool HasItem(const std::string &name) const = 0;
	virtual void DrawItem(const std::string &name, const Point &point) = 0;
	virtual int DividerOffset() const = 0;
	virtual int DetailWidth() const = 0;
	virtual double DrawDetails(const Point &center) = 0;
	virtual BuyResult CanBuy(bool onlyOwned = false) const = 0;
	virtual void Buy(bool onlyOwned = false) = 0;
	virtual bool CanSell(bool toStorage = false) const = 0;
	virtual void Sell(bool toStorage = false) = 0;
	virtual void FailSell(bool toStorage = false) const;
	virtual bool CanSellMultiple() const;
	virtual bool IsAlreadyOwned() const;
	virtual bool ShouldHighlight(const Ship *ship);
	virtual void DrawKey();
	virtual void ToggleForSale();
	virtual void ToggleStorage();
	virtual void ToggleCargo();

	// Only override the ones you need; the default action is to return false.
	virtual bool KeyDown(SDL_Keycode key, Uint16 mod, const Command &command, bool isNewPress) override;
	virtual bool Click(int x, int y, int clicks) override;
	virtual bool Hover(int x, int y) override;
	virtual bool Drag(double dx, double dy) override;
	virtual bool Release(int x, int y) override;
	virtual bool Scroll(double dx, double dy) override;
	virtual bool ControllerTriggerPressed(SDL_GameControllerAxis axis, bool positive) override;
	virtual bool ControllerButtonDown(SDL_GameControllerButton button) override;


	void DoFind(const std::string &text);
	virtual int FindItem(const std::string &text) const = 0;

	int64_t LicenseCost(const Outfit *outfit, bool onlyOwned = false) const;

	void CheckSelection();


protected:
	class Zone : public ClickZone<const Ship *> {
	public:
		explicit Zone(Point center, Point size, const Ship *ship);
		explicit Zone(Point center, Point size, const Outfit *outfit);

		const Ship *GetShip() const;
		const Outfit *GetOutfit() const;

	private:
		const Outfit *outfit = nullptr;
	};

	enum class ShopPane : int {
		Main,
		Sidebar,
		Info
	};


protected:
	static const int SIDEBAR_WIDTH = 250;
	static const int INFOBAR_WIDTH = 300;
	static const int SIDE_WIDTH = SIDEBAR_WIDTH + INFOBAR_WIDTH;
	static const int BUTTON_HEIGHT = 100;
	static const int SHIP_SIZE = 250;
	static const int OUTFIT_SIZE = 183;


protected:
	PlayerInfo &player;
	// Remember the current day, for calculating depreciation.
	int day;
	const Planet *planet = nullptr;
	const bool isOutfitter;

	// The player-owned ship that was first selected in the sidebar (or most recently purchased).
	Ship *playerShip = nullptr;
	// The player-owned ship being reordered.
	Ship *dragShip = nullptr;
	bool isDraggingShip = false;
	Point dragPoint;
	// The group of all selected, player-owned ships.
	std::set<Ship *> playerShips;
	// When the last click occurred, so we can measure long clicks
	unsigned int lastShipClickTime = -1;
	Ship* shipToRemoveIfLongClick = nullptr; // ship to remove if it turns out to be a long click

	// The currently selected Ship, for the ShipyardPanel.
	const Ship *selectedShip = nullptr;
	// The currently selected Outfit, for the OutfitterPanel.
	const Outfit *selectedOutfit = nullptr;
	// (It may be worth moving the above pointers into the derived classes in the future.)

	ScrollVar<double> mainScroll;
	ScrollVar<double> sidebarScroll;
	ScrollVar<double> infobarScroll;
	ShopPane activePane = ShopPane::Main;
	char hoverButton = '\0';

	double previousX = 0.;

	std::vector<Zone> zones;
	std::vector<ClickZone<const Ship *>> shipZones;
	std::vector<ClickZone<std::string>> categoryZones;

	std::map<std::string, std::vector<std::string>> catalog;
	const CategoryList &categories;
	std::set<std::string> &collapsed;

	ShipInfoDisplay shipInfo;
	OutfitInfoDisplay outfitInfo;

	Dropdown selected_quantity;
	bool quantity_is_modifier = false;
	Dropdown outfit_disposition;


private:
	void DrawShipsSidebar();
	void DrawDetailsSidebar();
	void DrawButtons();
	void DrawMain();

	int DrawPlayerShipInfo(const Point &point);

	bool DoScroll(double dy, int steps = 5);
	bool SetScrollToTop();
	bool SetScrollToBottom();
	void SideSelect(int count);
	void SideSelect(Ship *ship);
	void MainAutoScroll(const std::vector<Zone>::const_iterator &selected);
	void MainLeft();
	void MainRight();
	void MainUp();
	void MainDown();
	void CategoryAdvance(const std::string &category);
	std::vector<Zone>::const_iterator Selected() const;
	// Check if the given point is within the button zone, and if so return the
	// letter of the button (or ' ' if it's not on a button).
	char CheckButton(int x, int y);


private:
	bool delayedAutoScroll = false;

	Point hoverPoint;
	std::string shipName;
	std::string warningType;
	int hoverCount = 0;
<<<<<<< HEAD

	void DispositionChanged(const std::string& value);
};



#endif
=======
};
>>>>>>> 86f81935
<|MERGE_RESOLUTION|>--- conflicted
+++ resolved
@@ -226,14 +226,6 @@
 	std::string shipName;
 	std::string warningType;
 	int hoverCount = 0;
-<<<<<<< HEAD
 
 	void DispositionChanged(const std::string& value);
-};
-
-
-
-#endif
-=======
-};
->>>>>>> 86f81935
+};