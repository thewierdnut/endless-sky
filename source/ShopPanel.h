--- conflicted
+++ resolved
@@ -138,23 +138,14 @@
 
 
 protected:
-<<<<<<< HEAD
-	static const int SIDEBAR_WIDTH = 250;
-	static const int INFOBAR_WIDTH = 300;
-	static const int SIDE_WIDTH = SIDEBAR_WIDTH + INFOBAR_WIDTH;
-	static const int BUTTON_HEIGHT = 100;
-	static const int SHIP_SIZE = 250;
-	static const int OUTFIT_SIZE = 183;
-=======
 	static constexpr int SIDEBAR_PADDING = 5;
 	static constexpr int SIDEBAR_CONTENT = 250;
 	static constexpr int SIDEBAR_WIDTH = SIDEBAR_CONTENT + SIDEBAR_PADDING;
 	static constexpr int INFOBAR_WIDTH = 300;
 	static constexpr int SIDE_WIDTH = SIDEBAR_WIDTH + INFOBAR_WIDTH;
-	static constexpr int BUTTON_HEIGHT = 70;
+	static constexpr int BUTTON_HEIGHT = 100;
 	static constexpr int SHIP_SIZE = 250;
 	static constexpr int OUTFIT_SIZE = 183;
->>>>>>> ef6e5f3a
 
 
 protected:
