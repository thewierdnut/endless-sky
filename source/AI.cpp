--- conflicted
+++ resolved
@@ -4921,25 +4921,6 @@
 	if(player.SelectedShips().empty())
 	{
 		for(const shared_ptr<Ship> &it : player.Ships())
-<<<<<<< HEAD
-		{
-			if (it.get() == player.Flagship())
-			{
-				// For touchscreen targets, apply fight commands to the flagship too.
-				if (!(Preferences::Has("Show buttons on map") &&
-					 (newOrders.HasFinishOff() || newOrders.HasAttack())))
-				{
-					continue;
-				}
-			}
-
-			if (it->IsParked())
-				continue;
-
-			ships.push_back(it.get());
-		}
-		who = ships.size() > 1 ? "Your fleet is " : "Your escort is ";
-=======
 			if(it.get() != player.Flagship() && !it->IsParked())
 			{
 				if(it->IsDestroyed())
@@ -4947,9 +4928,19 @@
 				else
 					ships.push_back(it.get());
 			}
+			// Duplicate case, except we *want* to include the flagship for fight
+			// commands if this is a touchscreen.
+			else if(it.get() == player.Flagship() &&
+			      !(Preferences::Has("Show buttons on map") &&
+					 (newOrders.HasFinishOff() || newOrders.HasAttack())))
+			{
+				if(it->IsDestroyed())
+					++destroyedCount;
+				else
+					ships.push_back(it.get());
+			}
 		who = (ships.empty() ? destroyedCount : ships.size()) > 1
 			? "Your fleet is " : "Your escort is ";
->>>>>>> ef6e5f3a
 	}
 	else
 	{
