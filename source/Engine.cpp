--- conflicted
+++ resolved
@@ -1170,11 +1170,6 @@
 	// Draw escort status.
 	escorts.Draw(hud->GetBox("escorts"));
 
-<<<<<<< HEAD
-	// Upload any preloaded sprites that are now available. This is to avoid
-	// filling the entire backlog of sprites before landing on a planet.
-	GameData::ProcessSprites();
-
 	// Draw a onscreen joystick in the bottom left corner, if enabled
 	if(Preferences::Has("Onscreen Joystick"))
 	{
@@ -1194,8 +1189,6 @@
 		}
 	}
 
-=======
->>>>>>> 5f6e7466
 	if(Preferences::Has("Show CPU / GPU load"))
 	{
 		string loadString = to_string(lround(load * 100.)) + "% CPU";
