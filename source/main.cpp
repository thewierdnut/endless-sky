/* main.cpp
Copyright (c) 2014 by Michael Zahniser

Main function for Endless Sky, a space exploration and combat RPG.

Endless Sky is free software: you can redistribute it and/or modify it under the
terms of the GNU General Public License as published by the Free Software
Foundation, either version 3 of the License, or (at your option) any later version.

Endless Sky is distributed in the hope that it will be useful, but WITHOUT ANY
WARRANTY; without even the implied warranty of MERCHANTABILITY or FITNESS FOR A
PARTICULAR PURPOSE. See the GNU General Public License for more details.

You should have received a copy of the GNU General Public License along with
this program. If not, see <https://www.gnu.org/licenses/>.
*/

#include "Audio.h"
#include "Command.h"
#include "Conversation.h"
#include "ConversationPanel.h"
#include "DataFile.h"
#include "DataNode.h"
#include "Engine.h"
#include "Files.h"
#include "CrashState.h"
#include "GamePad.h"
#include "text/Font.h"
#include "FrameTimer.h"
#include "GameData.h"
#include "GameLoadingPanel.h"
#include "GameWindow.h"
#include "Logger.h"
#include "MainPanel.h"
#include "MenuPanel.h"
#include "Panel.h"
#include "PlayerInfo.h"
#include "Plugins.h"
#include "Preferences.h"
#include "PrintData.h"
#include "Screen.h"
#include "SpriteSet.h"
#include "SpriteShader.h"
#include "Test.h"
#include "TestContext.h"
#include "TouchScreen.h"
#include "UI.h"
#include "text/FontSet.h"

#include <SDL.h>
#include <SDL_events.h>
#include <SDL_scancode.h>
#include <chrono>
#include <iostream>
#include <map>
#include <thread>

#include <cassert>
#include <future>
#include <stdexcept>
#include <string>

#ifdef _WIN32
#define STRICT
#define WIN32_LEAN_AND_MEAN
#include <windows.h>
#include <mmsystem.h>
#endif


using namespace std;

void PrintHelp();
void PrintVersion();
void GameLoop(PlayerInfo &player, const Conversation &conversation, const string &testToRun, bool debugMode);
Conversation LoadConversation();
void PrintTestsTable();
int EventFilter(void* userdata, SDL_Event* event);
#ifdef _WIN32
void InitConsole();
#endif



// Entry point for the EndlessSky executable
int main(int argc, char *argv[])
{
	// Handle command-line arguments
#ifdef _WIN32
	if(argc > 1)
		InitConsole();
#endif
	Conversation conversation;
	bool debugMode = false;
	bool loadOnly = false;
	bool printTests = false;
	bool printData = false;
	bool noTestMute = false;
	string testToRunName;

	// Whether the game has encountered errors while loading.
	bool hasErrors = false;
	// Ensure that we log errors to the errors.txt file.
	Logger::SetLogErrorCallback([&hasErrors](const string &errorMessage) {
		hasErrors = true;
		Files::LogErrorToFile(errorMessage);
	});

	for(const char *const *it = argv + 1; *it; ++it)
	{
		string arg = *it;
		if(arg == "-h" || arg == "--help")
		{
			PrintHelp();
			return 0;
		}
		else if(arg == "-v" || arg == "--version")
		{
			PrintVersion();
			return 0;
		}
		else if(arg == "-t" || arg == "--talk")
			conversation = LoadConversation();
		else if(arg == "-d" || arg == "--debug")
			debugMode = true;
		else if(arg == "-p" || arg == "--parse-save")
			loadOnly = true;
		else if(arg == "--test" && *++it)
			testToRunName = *it;
		else if(arg == "--tests")
			printTests = true;
		else if(arg == "--nomute")
			noTestMute = true;
	}
	printData = PrintData::IsPrintDataArgument(argv);
	Files::Init(argv);

<<<<<<< HEAD
	// Config now set. It is safe to access the config now
	CrashState::Init(!testToRunName.empty());
	CrashState::Set(CrashState::LOADED);

=======
	// Whether we are running an integration test.
	const bool isTesting = !testToRunName.empty();
>>>>>>> e44d65bf
	try {
		// Load plugin preferences before game data if any.
		Plugins::LoadSettings();
		CrashState::Set(CrashState::DATA);
		// Begin loading the game data.
		bool isConsoleOnly = loadOnly || printTests || printData;
		future<void> dataLoading = GameData::BeginLoad(isConsoleOnly, debugMode, isTesting && !debugMode);

		// If we are not using the UI, or performing some automated task, we should load
		// all data now. (Sprites and sounds can safely be deferred.)
		if(isConsoleOnly || isTesting)
			dataLoading.wait();

		if(isTesting && !GameData::Tests().Has(testToRunName))
		{
			Logger::LogError("Test \"" + testToRunName + "\" not found.");
			return 1;
		}

		if(printData)
		{
			PrintData::Print(argv);
			return 0;
		}
		if(printTests)
		{
			PrintTestsTable();
			return 0;
		}

		PlayerInfo player;
		if(loadOnly)
		{
			// Set the game's initial internal state.
			GameData::FinishLoading();
			CrashState::Set(CrashState::LOADED);

			// Reference check the universe, as known to the player. If no player found,
			// then check the default state of the universe.
			if(!player.LoadRecent())
				GameData::CheckReferences();
			cout << "Parse completed with " << (hasErrors ? "at least one" : "no") << " error(s)." << endl;
			return hasErrors;
		}
		assert(!isConsoleOnly && "Attempting to use UI when only data was loaded!");

		// On Windows, make sure that the sleep timer has at least 1 ms resolution
		// to avoid irregular frame rates.
#ifdef _WIN32
		timeBeginPeriod(1);
#endif

		CrashState::Set(CrashState::PREFERENCES);

		Preferences::Load();
		CrashState::Set(CrashState::OPENGL);

		// Load global conditions:
		DataFile globalConditions(Files::Config() + "global conditions.txt");
		for(const DataNode &node : globalConditions)
			if(node.Token(0) == "conditions")
				GameData::GlobalConditions().Load(node);

<<<<<<< HEAD
		// For android, game loop does not run on the main thread, and some of these
		// events need handled from within the java callback context. Handle them
		// directly rather than relying on the sdl event loop. This filter needs
		// set before any SDL events get generated, because it drops any events
		// that happen to be in the queue (such as window sizing events)
		SDL_SetEventFilter(EventFilter, nullptr);

		SDL_SetHint(SDL_HINT_TOUCH_MOUSE_EVENTS, "0"); // turn off mouse emulation
		SDL_SetHint(SDL_HINT_MOUSE_TOUCH_EVENTS, "0"); // turn off mouse emulation
		SDL_SetHint(SDL_HINT_ACCELEROMETER_AS_JOYSTICK, "0"); // this shows up as bonus joystick
		
		if(!GameWindow::Init())
=======
		if(!GameWindow::Init(isTesting && !debugMode))
>>>>>>> e44d65bf
			return 1;

		GameData::LoadSettings();

		if(!isTesting || debugMode)
		{
			GameData::LoadShaders();

			// Show something other than a blank window.
			GameWindow::Step();
		}

		Audio::Init(GameData::Sources());

		if(isTesting && !noTestMute)
			Audio::SetVolume(0);

		// This is the main loop where all the action begins.
		GameLoop(player, conversation, testToRunName, debugMode);
	}
	catch(Test::known_failure_tag)
	{
		// This is not an error. Simply exit successfully.
	}
	catch(const runtime_error &error)
	{
		Audio::Quit();
		GameWindow::ExitWithError(error.what(), !isTesting);
		return 1;
	}

	// Remember the window state and preferences if quitting normally.
	Preferences::Set("maximized", GameWindow::IsMaximized());
	Preferences::Set("fullscreen", GameWindow::IsFullscreen());
	Screen::SetRaw(GameWindow::Width(), GameWindow::Height());
	Preferences::Save();
	Plugins::Save();

	Audio::Quit();
	GameWindow::Quit();

#ifdef __ANDROID__
	// just returning isn't enough. If the activity resumes, main() will get
	// called a second time, and this game is entirely dependent on static and
	// global variables that still retain old state.
	exit(0);
#endif

	return 0;
}



int EventFilter(void* userdata, SDL_Event* event)
{
	// This callback is guaranteed to be handled in the device callback, rather
	// than the event loop.

	// Pause/resume audio background thread. Otherwise repeating sounds will
	// just keep playing while the game is in the background.
	if (event->type == SDL_APP_DIDENTERBACKGROUND)
	{
		Audio::Pause();
	}
	else if (event->type == SDL_APP_DIDENTERFOREGROUND)
	{
		Audio::Resume();
	}

	return 1;
}



void GameLoop(PlayerInfo &player, const Conversation &conversation, const string &testToRunName, bool debugMode)
{
	// SDL BUG? Calling SetEventFilter seems to drop the pending
	// SDL_CONTROLLERDEVICEADDED event. This is why I'm calling
	// SDL_Init(SDL_INIT_GAMECONTROLLER) *after* adding the event
	// filter instead of as part of the SDL_INIT_VIDEO invocation
	// in the GameWindow::Init() function.
	SDL_Init(SDL_INIT_GAMECONTROLLER);

	// gamePanels is used for the main panel where you fly your spaceship.
	// All other game content related dialogs are placed on top of the gamePanels.
	// If there are both menuPanels and gamePanels, then the menuPanels take
	// priority over the gamePanels. The gamePanels will not be shown until
	// the stack of menuPanels is empty.
	UI gamePanels;

	// menuPanels is used for the panels related to pilot creation, preferences,
	// game loading and game saving.
	UI menuPanels;

	// Whether the game data is done loading. This is used to trigger any
	// tests to run.
	bool dataFinishedLoading = false;
	menuPanels.Push(new GameLoadingPanel(player, conversation, gamePanels, dataFinishedLoading));

	bool showCursor = true;
	int cursorTime = 0;
	int frameRate = 60;
	FrameTimer timer(frameRate);
	bool isPaused = false;
	bool isFastForward = false;

	// If fast forwarding, keep track of whether the current frame should be drawn.
	int skipFrame = 0;

	// Limit how quickly full-screen mode can be toggled.
	int toggleTimeout = 0;

	// Data to track progress of testing if/when a test is running.
	TestContext testContext;
	if(!testToRunName.empty())
		testContext = TestContext(GameData::Tests().Get(testToRunName));

	const bool isHeadless = (testContext.CurrentTest() && !debugMode);

	auto ProcessEvents = [&menuPanels, &gamePanels, &player, &cursorTime, &toggleTimeout, &debugMode, &isPaused,
			&isFastForward]
	{
		SDL_Event event;
		while(SDL_PollEvent(&event))
		{
			UI &activeUI = (menuPanels.IsEmpty() ? gamePanels : menuPanels);

			// If the mouse moves, reset the cursor movement timeout.
			if(event.type == SDL_MOUSEMOTION)
				cursorTime = 0;

			// Touch debugging hooks
//#define TOUCH_DEBUGGING
#ifdef TOUCH_DEBUGGING
			if(event.type == SDL_MOUSEBUTTONDOWN)
			{
				SDL_Event fingerEvent{};
				fingerEvent.type = SDL_FINGERDOWN;
				fingerEvent.tfinger.fingerId = 0;
				fingerEvent.tfinger.x = static_cast<float>(event.button.x) / Screen::RawWidth();
				fingerEvent.tfinger.y = static_cast<float>(event.button.y) / Screen::RawHeight();
			
				event = fingerEvent;
			}
			else if(event.type == SDL_MOUSEMOTION && event.motion.state != 0)
			{
				SDL_Event fingerEvent{};
				fingerEvent.type = SDL_FINGERMOTION;
				fingerEvent.tfinger.fingerId = 0;
				fingerEvent.tfinger.x = static_cast<float>(event.motion.x) / Screen::RawWidth();
				fingerEvent.tfinger.y = static_cast<float>(event.motion.y) / Screen::RawHeight();
				fingerEvent.tfinger.dx = static_cast<float>(event.motion.xrel) / Screen::RawWidth();
				fingerEvent.tfinger.dy = static_cast<float>(event.motion.yrel) / Screen::RawHeight();
				event = fingerEvent;
			}
			else if(event.type == SDL_MOUSEBUTTONUP)
			{
				SDL_Event fingerEvent{};
				fingerEvent.type = SDL_FINGERUP;
				fingerEvent.tfinger.fingerId = 0;
				fingerEvent.tfinger.x = static_cast<float>(event.button.x) / Screen::RawWidth();
				fingerEvent.tfinger.y = static_cast<float>(event.button.y) / Screen::RawHeight();
			
				event = fingerEvent;
			}
			else if(event.type == SDL_KEYDOWN && event.key.keysym.sym == SDLK_ESCAPE)
			{
				event.key.keysym.sym = SDLK_AC_BACK;
			}
#endif

			// Filter events the gamepad handler before checking if the
			// UI needs the event. This handles state for polling, but
			// does not generate button events, which are handled through
			// the event system normally.
			GamePad::Handle(event);

			// Filter the events through the touch manager. It will cache
			// the set of fingers for polling, and generate gesture events.
			TouchScreen::Handle(event);

			if(debugMode && event.type == SDL_KEYDOWN && event.key.keysym.sym == SDLK_BACKQUOTE)
				isPaused = !isPaused;
			else if(event.type == SDL_KEYDOWN && menuPanels.IsEmpty()
					&& (Command(event.key.keysym.sym).Has(Command::MENU) || event.key.keysym.sym == SDLK_AC_BACK)
					&& !gamePanels.IsEmpty() && gamePanels.Top()->IsInterruptible())
			{
				// User pressed the Menu key.
				menuPanels.Push(shared_ptr<Panel>(
					new MenuPanel(player, gamePanels)));
			}
			else if(event.type == SDL_CONTROLLERBUTTONDOWN && menuPanels.IsEmpty()
					&& (Command::FromButton(event.cbutton.button).Has(Command::MENU))
					&& !gamePanels.IsEmpty() && gamePanels.Top()->IsInterruptible())
			{
				// User pressed the Menu key on a game controller
				menuPanels.Push(shared_ptr<Panel>(
					new MenuPanel(player, gamePanels)));
			}
			else if(event.type == SDL_QUIT)
				menuPanels.Quit();
			else if(event.type == SDL_WINDOWEVENT && event.window.event == SDL_WINDOWEVENT_SIZE_CHANGED)
			{
				// The window has been resized. Adjust the raw screen size
				// and the OpenGL viewport to match.
				GameWindow::AdjustViewport();
			}
			else if(event.type == SDL_KEYDOWN && !toggleTimeout
					&& (Command(event.key.keysym.sym).Has(Command::FULLSCREEN)
					|| (event.key.keysym.sym == SDLK_RETURN && (event.key.keysym.mod & KMOD_ALT))))
			{
				toggleTimeout = 30;
				Preferences::ToggleScreenMode();
			}
			else if(activeUI.Handle(event))
			{
				// The UI handled the event.
			}
			else if(event.type == SDL_KEYDOWN && !event.key.repeat
					&& (Command(event.key.keysym.sym).Has(Command::FASTFORWARD))
					&& !Command(SDLK_CAPSLOCK).Has(Command::FASTFORWARD))
			{
				isFastForward = !isFastForward;
			}
			else if(event.type == SDL_CONTROLLERBUTTONDOWN
					&& (Command::FromButton(event.cbutton.button).Has(Command::FASTFORWARD)))
			{
				isFastForward = !isFastForward;
			}
			else if(event.type == Command::EventID())
			{
				// handle injected commands
				Command command(event);
				if(command == Command::FASTFORWARD && event.key.state == SDL_PRESSED)
				{
					isFastForward = !isFastForward;
				}
			}
		}

		// Special case: If fastforward is on capslock, update on mod state and not
		// on keypress.
		if(Command(SDLK_CAPSLOCK).Has(Command::FASTFORWARD))
			isFastForward = SDL_GetModState() & KMOD_CAPS;
	};

	// Game loop when running the game normally.
	if(!testContext.CurrentTest())
	{
		while(!menuPanels.IsDone())
		{
			if(toggleTimeout)
				--toggleTimeout;
			chrono::steady_clock::time_point start = chrono::steady_clock::now();

<<<<<<< HEAD
		// Switch off fast-forward if the player is not in flight or flight-related screen
		// (for example when the boarding dialog shows up or when the player lands). The player
		// can switch fast-forward on again when flight is resumed.
		bool allowFastForward = !gamePanels.IsEmpty() && gamePanels.Top()->AllowsFastForward();
		if(Preferences::Has("Interrupt fast-forward") && !inFlight && isFastForward && !allowFastForward)
		{
			isFastForward = false;
		}
=======
			ProcessEvents();
>>>>>>> e44d65bf

			SDL_Keymod mod = SDL_GetModState();
			Font::ShowUnderlines(mod & KMOD_ALT);

			// In full-screen mode, hide the cursor if inactive for ten seconds,
			// but only if the player is flying around in the main view.
			bool inFlight = (menuPanels.IsEmpty() && gamePanels.Root() == gamePanels.Top());
			++cursorTime;
			bool shouldShowCursor = (!GameWindow::IsFullscreen() || cursorTime < 600 || !inFlight);
			if(shouldShowCursor != showCursor)
			{
				showCursor = shouldShowCursor;
				SDL_ShowCursor(showCursor);
			}

			// Switch off fast-forward if the player is not in flight or flight-related screen
			// (for example when the boarding dialog shows up or when the player lands). The player
			// can switch fast-forward on again when flight is resumed.
			bool allowFastForward = !gamePanels.IsEmpty() && gamePanels.Top()->AllowsFastForward();
			if(Preferences::Has("Interrupt fast-forward") && !inFlight && isFastForward && !allowFastForward)
				isFastForward = false;

			// Tell all the panels to step forward, then draw them.
			((!isPaused && menuPanels.IsEmpty()) ? gamePanels : menuPanels).StepAll();

			// Caps lock slows the frame rate in debug mode.
			// Slowing eases in and out over a couple of frames.
			if((mod & KMOD_CAPS) && inFlight && debugMode)
			{
				if(frameRate > 10)
				{
					frameRate = max(frameRate - 5, 10);
					timer.SetFrameRate(frameRate);
				}
			}
			else
			{
				if(frameRate < 60)
				{
					frameRate = min(frameRate + 5, 60);
					timer.SetFrameRate(frameRate);
				}

				if(isFastForward && inFlight)
				{
					skipFrame = (skipFrame + 1) % 3;
					if(skipFrame)
						continue;
				}
			}

			Audio::Step();

			// Events in this frame may have cleared out the menu, in which case
			// we should draw the game panels instead:
			(menuPanels.IsEmpty() ? gamePanels : menuPanels).DrawAll();
			if(isFastForward)
				SpriteShader::Draw(SpriteSet::Get("ui/fast forward"), Screen::TopLeft() + Point(10., 10.));

			GameWindow::Step();

			// Lock the game loop to 60 FPS.
			timer.Wait();

			// If the player ended this frame in-game, count the elapsed time as played time.
			if(menuPanels.IsEmpty())
				player.AddPlayTime(chrono::steady_clock::now() - start);
		}
	}
	// Game loop when running the game as part of an integration test.
	else
	{
		int integrationStepCounter = 0;
		while(!menuPanels.IsDone())
		{
			ProcessEvents();

			// Handle any integration test steps.
			if(dataFinishedLoading)
			{
				// Run a single integration step every 30 frames.
				integrationStepCounter = (integrationStepCounter + 1) % 30;
				if(!integrationStepCounter)
				{
					assert(!gamePanels.IsEmpty() && "main panel missing?");

					// The main panel is always at the root of the game panels.
					MainPanel *mainPanel = static_cast<MainPanel *>(gamePanels.Root().get());

					// The engine needs to have finished calculating the current frame so
					// that it is safe to run any additional processing here.
					if(menuPanels.IsEmpty())
						mainPanel->GetEngine().Wait();

					// The current test that is running, if any.
					const Test *runningTest = testContext.CurrentTest();
					assert(runningTest && "no running test while running an integration test?");
					Command command;
					runningTest->Step(testContext, player, command);

					// Send any commands to the engine, if it is active.
					if(menuPanels.IsEmpty())
						mainPanel->GetEngine().GiveCommand(command);
				}
			}

			// Tell all the panels to step forward, then draw them.
			(menuPanels.IsEmpty() ? gamePanels : menuPanels).StepAll();

			if(!isHeadless)
			{
				Audio::Step();

				// Events in this frame may have cleared out the menu, in which case
				// we should draw the game panels instead:
				(menuPanels.IsEmpty() ? gamePanels : menuPanels).DrawAll();

				GameWindow::Step();

				// When we perform automated testing, then we run the game by default as quickly as possible.
				// Except when not in headless mode so that the user can follow along.
				timer.Wait();
			}
		}
	}

	// If player quit while landed on a planet, save the game if there are changes.
	if(player.GetPlanet() && gamePanels.CanSave())
		player.Save();
}



void PrintHelp()
{
	cerr << endl;
	cerr << "Command line options:" << endl;
	cerr << "    -h, --help: print this help message." << endl;
	cerr << "    -v, --version: print version information." << endl;
	cerr << "    -t, --talk: read and display a conversation from STDIN." << endl;
	cerr << "    -r, --resources <path>: load resources from given directory." << endl;
	cerr << "    -c, --config <path>: save user's files to given directory." << endl;
	cerr << "    -d, --debug: turn on debugging features (e.g. Caps Lock slows down instead of speeds up)." << endl;
	cerr << "    -p, --parse-save: load the most recent saved game and inspect it for content errors." << endl;
	cerr << "    --tests: print table of available tests, then exit." << endl;
	cerr << "    --test <name>: run given test from resources directory." << endl;
	cerr << "    --nomute: don't mute the game while running tests." << endl;
	PrintData::Help();
	cerr << endl;
	cerr << "Report bugs to: <https://github.com/endless-sky/endless-sky/issues>" << endl;
	cerr << "Home page: <https://endless-sky.github.io>" << endl;
	cerr << endl;
}



void PrintVersion()
{
	cerr << endl;
	cerr << "Endless Sky ver. 0.10.5-alpha" << endl;
	cerr << "License GPLv3+: GNU GPL version 3 or later: <https://gnu.org/licenses/gpl.html>" << endl;
	cerr << "This is free software: you are free to change and redistribute it." << endl;
	cerr << "There is NO WARRANTY, to the extent permitted by law." << endl;
	cerr << endl;
	cerr << GameWindow::SDLVersions() << endl;
	cerr << endl;
}



Conversation LoadConversation()
{
	Conversation conversation;
	DataFile file(cin);
	for(const DataNode &node : file)
		if(node.Token(0) == "conversation")
		{
			conversation.Load(node);
			break;
		}

	map<string, string> subs = {
		{"<bunks>", "[N]"},
		{"<cargo>", "[N tons of Commodity]"},
		{"<commodity>", "[Commodity]"},
		{"<date>", "[Day Mon Year]"},
		{"<day>", "[The Nth of Month]"},
		{"<destination>", "[Planet in the Star system]"},
		{"<fare>", "[N passengers]"},
		{"<first>", "[First]"},
		{"<last>", "[Last]"},
		{"<origin>", "[Origin Planet]"},
		{"<passengers>", "[your passengers]"},
		{"<planet>", "[Planet]"},
		{"<ship>", "[Ship]"},
		{"<system>", "[Star]"},
		{"<tons>", "[N tons]"}
	};
	return conversation.Instantiate(subs);
}



// This prints out the list of tests that are available and their status
// (active/missing feature/known failure)..
void PrintTestsTable()
{
	for(auto &it : GameData::Tests())
		if(it.second.GetStatus() != Test::Status::PARTIAL
				&& it.second.GetStatus() != Test::Status::BROKEN)
			cout << it.second.Name() << '\n';
	cout.flush();
}



#ifdef _WIN32
void InitConsole()
{
	const int UNINITIALIZED = -2;
	bool redirectStdout = _fileno(stdout) == UNINITIALIZED;
	bool redirectStderr = _fileno(stderr) == UNINITIALIZED;
	bool redirectStdin = _fileno(stdin) == UNINITIALIZED;

	// Bail if stdin, stdout, and stderr are already initialized (e.g. writing to a file)
	if(!redirectStdout && !redirectStderr && !redirectStdin)
		return;

	// Bail if we fail to attach to the console
	if(!AttachConsole(ATTACH_PARENT_PROCESS) && !AllocConsole())
		return;

	// Perform console redirection.
	if(redirectStdout)
	{
		FILE *fstdout = nullptr;
		freopen_s(&fstdout, "CONOUT$", "w", stdout);
		if(fstdout)
			setvbuf(stdout, nullptr, _IOFBF, 4096);
	}
	if(redirectStderr)
	{
		FILE *fstderr = nullptr;
		freopen_s(&fstderr, "CONOUT$", "w", stderr);
		if(fstderr)
			setvbuf(stderr, nullptr, _IOLBF, 1024);
	}
	if(redirectStdin)
	{
		FILE *fstdin = nullptr;
		freopen_s(&fstdin, "CONIN$", "r", stdin);
		if(fstdin)
			setvbuf(stdin, nullptr, _IONBF, 0);
	}
}
#endif<|MERGE_RESOLUTION|>--- conflicted
+++ resolved
@@ -135,15 +135,12 @@
 	printData = PrintData::IsPrintDataArgument(argv);
 	Files::Init(argv);
 
-<<<<<<< HEAD
 	// Config now set. It is safe to access the config now
 	CrashState::Init(!testToRunName.empty());
 	CrashState::Set(CrashState::LOADED);
 
-=======
 	// Whether we are running an integration test.
 	const bool isTesting = !testToRunName.empty();
->>>>>>> e44d65bf
 	try {
 		// Load plugin preferences before game data if any.
 		Plugins::LoadSettings();
@@ -207,7 +204,6 @@
 			if(node.Token(0) == "conditions")
 				GameData::GlobalConditions().Load(node);
 
-<<<<<<< HEAD
 		// For android, game loop does not run on the main thread, and some of these
 		// events need handled from within the java callback context. Handle them
 		// directly rather than relying on the sdl event loop. This filter needs
@@ -219,10 +215,8 @@
 		SDL_SetHint(SDL_HINT_MOUSE_TOUCH_EVENTS, "0"); // turn off mouse emulation
 		SDL_SetHint(SDL_HINT_ACCELEROMETER_AS_JOYSTICK, "0"); // this shows up as bonus joystick
 		
-		if(!GameWindow::Init())
-=======
+
 		if(!GameWindow::Init(isTesting && !debugMode))
->>>>>>> e44d65bf
 			return 1;
 
 		GameData::LoadSettings();
@@ -478,18 +472,7 @@
 				--toggleTimeout;
 			chrono::steady_clock::time_point start = chrono::steady_clock::now();
 
-<<<<<<< HEAD
-		// Switch off fast-forward if the player is not in flight or flight-related screen
-		// (for example when the boarding dialog shows up or when the player lands). The player
-		// can switch fast-forward on again when flight is resumed.
-		bool allowFastForward = !gamePanels.IsEmpty() && gamePanels.Top()->AllowsFastForward();
-		if(Preferences::Has("Interrupt fast-forward") && !inFlight && isFastForward && !allowFastForward)
-		{
-			isFastForward = false;
-		}
-=======
 			ProcessEvents();
->>>>>>> e44d65bf
 
 			SDL_Keymod mod = SDL_GetModState();
 			Font::ShowUnderlines(mod & KMOD_ALT);
