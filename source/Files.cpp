/* Files.cpp
Copyright (c) 2014 by Michael Zahniser

Endless Sky is free software: you can redistribute it and/or modify it under the
terms of the GNU General Public License as published by the Free Software
Foundation, either version 3 of the License, or (at your option) any later version.

Endless Sky is distributed in the hope that it will be useful, but WITHOUT ANY
WARRANTY; without even the implied warranty of MERCHANTABILITY or FITNESS FOR A
PARTICULAR PURPOSE. See the GNU General Public License for more details.

You should have received a copy of the GNU General Public License along with
this program. If not, see <https://www.gnu.org/licenses/>.
*/

#include "Files.h"

#include "File.h"
#include "Logger.h"

#include <SDL2/SDL.h>
#include <SDL2/SDL_rwops.h>

#if defined _WIN32
#define STRICT
#define WIN32_LEAN_AND_MEAN
#include <windows.h>
#else
#include <dirent.h>
#endif

#include <algorithm>
#include <iostream>
#include <mutex>
#include <stdexcept>
#include <memory>

#ifdef __ANDROID__
#include "AndroidAsset.h"
#include <sys/stat.h>
#include <unistd.h>
#endif

using namespace std;

namespace {
	filesystem::path resources;
	filesystem::path config;

	filesystem::path dataPath;
	filesystem::path imagePath;
	filesystem::path soundPath;
	filesystem::path savePath;
	filesystem::path userPluginPath;
	filesystem::path globalPluginPath;
	filesystem::path testPath;

	File errorLog;

	// Open the given folder in a separate window.
	void OpenFolder(const filesystem::path &path)
	{
		// TODO: Remove SDL version check after Ubuntu 20.04 reaches end of life
#if SDL_VERSION_ATLEAST(2, 0, 14)
		if(SDL_OpenURL(("file://" + path.string()).c_str()))
			Logger::LogError("Warning: SDL_OpenURL failed with \"" + string(SDL_GetError()) + "\"");
#elif defined(__linux__)
		// Some supported distributions do not have an up-to-date SDL.
		cout.flush();
		if(int result = WEXITSTATUS(system(("xdg-open file://" + path.string()).c_str())))
			Logger::LogError("Warning: xdg-open failed with error code " + to_string(result) + ".");
#else
#warning SDL 2.0.14 or higher is needed for opening folders!
		Logger::LogError("Warning: No handler found to open \"" + path + "\" in a new window.");
#endif
	}



	void CheckBug_96()
	{
		// Old code used `SDL_GetPrefPath("endless-sky", "saves")`, which on
		// linux and other operating systems would return "path/endless-sky/saves".
		// Then other code would go up a directory to create the plugin folder.
		// This does not produce the expected result on android, and android
		// always returns "path/files", and expects you to create your own
		// subdirectories there.
		//
		// This means that for android, we need to check for the "path/files/../*.txt"
		// files, and they exist, they all need moved into the files directory.
		// See https://github.com/thewierdnut/endless-mobile/issues/96

#ifndef __ANDROID__
		return;
#endif

		// Does this bug need fixed?
		char* pref_path = SDL_GetPrefPath(nullptr, "endless-sky");
		std::filesystem::path path = pref_path;
		SDL_free(pref_path);
		if(path.empty())
			return;

		if(Files::Exists(path.parent_path() / "preferences.txt"))
		{
			SDL_Log("Fixing bug 96 by moving config files from %s to %s", path.parent_path().c_str(), path.c_str());

			// Yes, this needs fixed.
			// files/*.txt needs moved to files/saves
			Files::CreateFolder(path.parent_path() / "saves");
			for(const auto& f: Files::List(path))
			{
				if(f.extension() == ".txt")
				{
					Files::Move(f, f.parent_path() / "/saves/" / f.filename());
				}
			}

			// *.txt  needs moved into files/
			for(const auto& f: Files::List(path.parent_path()))
			{
				if(f.extension() == ".txt")
				{
					Files::Move(f, path / f.filename());
				}
			}

			// the plugin directory needs moved into files/
			// Don't care if this fails
			Files::Move(path.parent_path() / "plugins", path / "plugins");
		}
	}

#ifdef __ANDROID__
	void CrossFileSystemMove(const std::filesystem::path &old_path, const std::filesystem::path &new_path)
	{
		// used in situations where rename would fail, due to crossing a
		// filesystem boundary
		// TODO: add error checking?

		DIR *dir = opendir(old_path.c_str());
		while(true)
		{
			dirent *ent = readdir(dir);
			if(!ent)
				break;
			// Skip dotfiles (including "." and "..").
			if(ent->d_name[0] == '.')
				continue;

			auto name = old_path / ent->d_name;
			// Don't assume that this operating system's implementation of dirent
			// includes the t_type field; in particular, on Windows it will not.
			struct stat buf;
			stat(name.c_str(), &buf);

			if(S_ISREG(buf.st_mode))
			{
				Files::Copy(name, new_path / ent->d_name);
				SDL_Log("Moving %s to %s", name.c_str(), (new_path / ent->d_name).c_str());
				unlink(name.c_str());
			}
			else if(S_ISDIR(buf.st_mode))
			{
				const auto recursive_path = new_path / ent->d_name;
				std::filesystem::create_directories(recursive_path);
				CrossFileSystemMove(name, recursive_path);
				rmdir(name.c_str());
			}
		}
		closedir(dir);
	}

	void CheckBug_104(const std::filesystem::path &old_path, const std::filesystem::path &new_path)
	{
		// On android, we changed the default config path from internal private
		// to external public storage. Copy any configs from the old to the new
		// location.

		if(Files::Exists(old_path / "preferences.txt"))
		{
			// Yes, this needs fixed.
			SDL_Log("Fixing bug 104 by moving config files from %s to %s", old_path.c_str(), new_path.c_str());

			CrossFileSystemMove(old_path, new_path);
		}
	}
#endif
}



void Files::Init(const char * const *argv)
{
	// Parse the command line arguments to see if the user has specified
	// different directories to use.
	for(const char * const *it = argv + 1; *it; ++it)
	{
		string arg = *it;
		if((arg == "-r" || arg == "--resources") && *++it)
			resources = *it;
		else if((arg == "-c" || arg == "--config") && *++it)
			config = *it;

	}

	if(resources.empty())
	{
		// Find the path to the resource directory. This will depend on the
		// operating system, and can be overridden by a command line argument.
<<<<<<< HEAD
		char *str = SDL_GetBasePath();
		if(str)
		{
			resources = str;
			SDL_free(str);
		}
		// This is ok on android. we will read the resources from the assets
#if not defined __ANDROID__
		else throw runtime_error("Unable to get path to resource directory!");
#else
		else resources = "endless-sky-data"; // within assets directory
#endif
=======
		char *basePath = SDL_GetBasePath();
		if(!basePath)
			throw runtime_error("Unable to get path to resource directory!");
		resources = basePath;
		SDL_free(basePath);
>>>>>>> 30cefd0e

#ifndef __ANDROID__
		if(Exists(resources))
			resources = filesystem::canonical(resources);
#endif

		SDL_Log("canonical path = %s", resources.c_str());
#if defined __linux__ || defined __FreeBSD__ || defined __DragonFly__
		// Special case, for Linux: the resource files are not in the same place as
		// the executable, but are under the same prefix (/usr or /usr/local).
		static const filesystem::path LOCAL_PATH = "/usr/local/";
		static const filesystem::path STANDARD_PATH = "/usr/";
		static const filesystem::path RESOURCE_PATH = "share/games/endless-sky/";

		const auto IsParent = [](const auto parent, const auto child) -> bool {
			if(distance(child.begin(), child.end()) < distance(parent.begin(), parent.end()))
				return false;
			return equal(parent.begin(), parent.end(), child.begin());
		};

		if(IsParent(LOCAL_PATH, resources))
			resources = LOCAL_PATH / RESOURCE_PATH;
		else if(IsParent(STANDARD_PATH, resources))
			resources = STANDARD_PATH / RESOURCE_PATH;
#endif
	}
	// If the resources are not here, search in the directories containing this
	// one. This allows, for example, a Mac app that does not actually have the
	// resources embedded within it.
	while(!Exists(resources / "credits.txt"))
	{
		if(!resources.has_parent_path() || resources.parent_path() == resources)
			throw runtime_error("Unable to find the resource directories!");
		resources = resources.parent_path();
	}
	dataPath = resources / "data/";
	imagePath = resources / "images/";
	soundPath = resources / "sounds/";
	globalPluginPath = resources / "plugins/";

	if(config.empty())
	{
		// Create the directory for the saved games, preferences, etc., if necessary.
		char *str = SDL_GetPrefPath(nullptr, "endless-sky");
		if(!str)
			throw runtime_error("Unable to get path to config directory!");
		config = str;
		SDL_free(str);

		CheckBug_96();

#ifdef __ANDROID__
		SDL_Log("SDL_AndroidGetExternalStorageState() == %d", SDL_AndroidGetExternalStorageState());
		SDL_Log("SDL_AndroidGetExternalStoragePath() == %s", SDL_AndroidGetExternalStoragePath());

		// Use the external path if its available
		if ((SDL_AndroidGetExternalStorageState() & SDL_ANDROID_EXTERNAL_STORAGE_WRITE) != 0)
		{
			const char* path = SDL_AndroidGetExternalStoragePath();
			std::string old_path = config;
			config = path;

			CheckBug_104(old_path, config);
		}
#endif
	}

	if(!Exists(config))
		throw runtime_error("Unable to create config directory!");

	config = filesystem::canonical(config);

	savePath = config / "saves/";
	CreateFolder(savePath);

	// Create the "plugins" directory if it does not yet exist, so that it is
	// clear to the user where plugins should go.
	userPluginPath = config / "plugins/";
	CreateFolder(userPluginPath);

	// Check that all the directories exist.
	if(!Exists(dataPath) || !Exists(imagePath) || !Exists(soundPath))
		throw runtime_error("Unable to find the resource directories!");
	if(!Exists(savePath))
		throw runtime_error("Unable to create save directory!");
	if(!Exists(userPluginPath))
		throw runtime_error("Unable to create plugins directory!");
}



const filesystem::path &Files::Resources()
{
	return resources;
}



const filesystem::path &Files::Config()
{
	return config;
}



const filesystem::path &Files::Data()
{
	return dataPath;
}



const filesystem::path &Files::Images()
{
	return imagePath;
}



const filesystem::path &Files::Sounds()
{
	return soundPath;
}



const filesystem::path &Files::Saves()
{
	return savePath;
}



const filesystem::path &Files::UserPlugins()
{
	return userPluginPath;
}



const filesystem::path &Files::GlobalPlugins()
{
	return globalPluginPath;
}



const filesystem::path &Files::Tests()
{
	return testPath;
}



vector<filesystem::path> Files::List(const filesystem::path &directory)
{
	vector<filesystem::path> list;

	if(!Exists(directory) || !is_directory(directory))
	{
#if defined __ANDROID__
		// try the asset system instead
		AndroidAsset aa;
		for (std::string entry: aa.DirectoryList(directory))
		{
			// Asset api doesn't have a stat or entry properties. the only
			// way to tell if its a folder is to fail to open it. Depending
			// on how slow this is, it may be worth checking for a file
			// extension instead.
			if (File(directory / entry))
			{
				list.push_back(directory / entry);
			}
		}
#endif
		return list;
	}

	for(const auto &entry : filesystem::directory_iterator(directory))
		if(entry.is_regular_file())
			list.emplace_back(entry);

	sort(list.begin(), list.end());

	return list;
}



// Get a list of any directories in the given directory.
vector<filesystem::path> Files::ListDirectories(const filesystem::path &directory)
{
	vector<filesystem::path> list;

	if(!Exists(directory) || !is_directory(directory))
	{
#if defined __ANDROID__
		// try the asset system
		AndroidAsset aa;
		for (std::string entry: aa.DirectoryList(directory))
		{
			// Asset api doesn't have a stat or entry properties. the only
			// way to tell if its a folder is to fail to open it. Depending
			// on how slow this is, it may be worth checking for a file
			// extension instead.
			if (!File(directory / entry))
			{
				list.push_back(directory / entry);
			}
		}
#endif
		return list;
	}

	for(const auto &entry : filesystem::directory_iterator(directory))
		if(entry.is_directory())
			list.emplace_back(entry);

	sort(list.begin(), list.end());
	return list;
}



vector<filesystem::path> Files::RecursiveList(const filesystem::path &directory)
{
	vector<filesystem::path> list;
	if(!Exists(directory) || !is_directory(directory))
	{
#if defined __ANDROID__
		// try the asset system. We don't want to instantiate more than one
		// AndroidAsset object, so don't recurse.
		vector<std::filesystem::path> directories;
		directories.push_back(directory);
		AndroidAsset aa;
		while (!directories.empty())
		{
			auto path = directories.back();
			directories.pop_back();
			for (std::string entry: aa.DirectoryList(path))
			{
				// Asset api doesn't have a stat or entry properties. the only
				// way to tell if its a folder is to fail to open it. Depending
				// on how slow this is, it may be worth checking for a file
				// extension instead.
				if (File(path / entry))
				{
					list.push_back(path / entry);
				}
				else
				{
					directories.push_back(path / entry);
				}
			}
		}
#endif
		return list;
	}
	for(const auto &entry : filesystem::recursive_directory_iterator(directory))
		if(entry.is_regular_file())
			list.emplace_back(entry);

	sort(list.begin(), list.end());
	return list;
}



bool Files::Exists(const filesystem::path &filePath)
{
	if (exists(filePath))
	{
		return true;
	}
#ifdef __ANDROID__
	else
	{
		// only works for normal files, not assets, so just try to open the
		// file to see if it exists.
		SDL_RWops* f = SDL_RWFromFile(filePath.c_str(), "r");
		bool exists = f != nullptr;
		if (f) SDL_RWclose(f);
		if (!exists)
		{
			// check and see if it is a directory
			exists = AndroidAsset().DirectoryExists(filePath);
		}
		return exists;
	}
#endif
	return false;
}



time_t Files::Timestamp(const filesystem::path &filePath)
{
	auto time = last_write_time(filePath);
	auto systemTime = time_point_cast<chrono::system_clock::duration>(time - chrono::file_clock::now()
			+ chrono::system_clock::now());
	return chrono::system_clock::to_time_t(systemTime);
}



void Files::Copy(const filesystem::path &from, const filesystem::path &to)
{
#ifdef _WIN32
	// Due to a mingw bug, the overwrite_existing flag is not respected on Windows.
	// TODO: remove once it is fixed.
	if(Exists(to))
		Delete(to);
#endif
	copy(from, to, filesystem::copy_options::overwrite_existing);
}



void Files::Move(const filesystem::path &from, const filesystem::path &to)
{
	rename(from, to);
}



void Files::Delete(const filesystem::path &filePath)
{
	remove_all(filePath);
}



// Get the filename from a path.
string Files::Name(const filesystem::path &path)
{
	return path.filename().string();
}



struct SDL_RWops *Files::Open(const filesystem::path &path, bool write)
{
	return SDL_RWFromFile(path.c_str(), write ? "wb" : "rb");
}



void Files::Close(struct SDL_RWops * ops)
{
	SDL_RWclose(ops);
}



string Files::Read(const filesystem::path &path)
{
	File file(path);
	return Read(file);
}



string Files::Read(struct SDL_RWops *file)
{
	string result;
	if(!file)
		return result;

	// Find the remaining number of bytes in the file.
	size_t start = SDL_RWtell(file);
	size_t size = SDL_RWseek(file, 0, RW_SEEK_END)  - start;
	// Reserve one extra byte because DataFile appends a '\n' to the end of each
	// file it reads, and that's the most common use of this function.
	result.reserve(size + 1);
	result.resize(size);
	SDL_RWseek(file, start, SEEK_SET);

	// Read the file data.
	size_t bytes = SDL_RWread(file, &result[0], 1, result.size());
	if(bytes != result.size())
		throw runtime_error("Error reading file!");

	return result;
}



void Files::Write(const filesystem::path &path, const string &data)
{
	File file(path, true);
	Write(file, data);
}



void Files::Write(struct SDL_RWops *file, const string &data)
{
	if(!file)
		return;

	SDL_RWwrite(file, data.data(), 1, data.size());
}



void Files::CreateFolder(const filesystem::path &path)
{
	if(Exists(path))
		return;

	if(filesystem::create_directory(path))
		filesystem::permissions(path, filesystem::perms(filesystem::perms::owner_all));
	else
		throw runtime_error("Error creating directory!");
}



// Open this user's plugins directory in their native file explorer.
void Files::OpenUserPluginFolder()
{
	OpenFolder(userPluginPath);
}



// Open this user's save file directory in their native file explorer.
void Files::OpenUserSavesFolder()
{
	OpenFolder(savePath);
}



void Files::LogErrorToFile(const string &message)
{
	if(!errorLog)
	{
		errorLog = File(config / "errors.txt", true);
		if(!errorLog)
		{
			cerr << "Unable to create \"errors.txt\" " << (config.empty()
				? "in current directory" : "in \"" + config.string() + "\"") << endl;
			return;
		}
	}

#if defined __ANDROID__
	// On android, this can be read with logcat | grep SDL. We don't want to do
	// it for other operating systems though, cause we can read errors.txt
	// directly
	SDL_Log("%s", message.c_str());
#endif

	SDL_RWwrite(errorLog, (message + '\n').c_str(), 1, message.size() + 1);
}



bool Files::RmDir(const std::filesystem::path &path)
{
	return std::filesystem::remove_all(path);
}<|MERGE_RESOLUTION|>--- conflicted
+++ resolved
@@ -208,12 +208,11 @@
 	{
 		// Find the path to the resource directory. This will depend on the
 		// operating system, and can be overridden by a command line argument.
-<<<<<<< HEAD
-		char *str = SDL_GetBasePath();
-		if(str)
-		{
-			resources = str;
-			SDL_free(str);
+		char *basePath = SDL_GetBasePath();
+		if(basePath)
+		{
+			resources = basePath;
+			SDL_free(basePath);
 		}
 		// This is ok on android. we will read the resources from the assets
 #if not defined __ANDROID__
@@ -221,13 +220,6 @@
 #else
 		else resources = "endless-sky-data"; // within assets directory
 #endif
-=======
-		char *basePath = SDL_GetBasePath();
-		if(!basePath)
-			throw runtime_error("Unable to get path to resource directory!");
-		resources = basePath;
-		SDL_free(basePath);
->>>>>>> 30cefd0e
 
 #ifndef __ANDROID__
 		if(Exists(resources))
