/* ShipyardPanel.cpp
Copyright (c) 2014 by Michael Zahniser

Endless Sky is free software: you can redistribute it and/or modify it under the
terms of the GNU General Public License as published by the Free Software
Foundation, either version 3 of the License, or (at your option) any later version.

Endless Sky is distributed in the hope that it will be useful, but WITHOUT ANY
WARRANTY; without even the implied warranty of MERCHANTABILITY or FITNESS FOR A
PARTICULAR PURPOSE. See the GNU General Public License for more details.

You should have received a copy of the GNU General Public License along with
this program. If not, see <https://www.gnu.org/licenses/>.
*/

#include "ShipyardPanel.h"

#include "text/alignment.hpp"
#include "comparators/BySeriesAndIndex.h"
#include "ClickZone.h"
#include "Color.h"
#include "Dialog.h"
#include "text/DisplayText.h"
#include "text/Font.h"
#include "text/FontSet.h"
#include "text/Format.h"
#include "GameData.h"
#include "Government.h"
#include "Mission.h"
#include "Phrase.h"
#include "Planet.h"
#include "PlayerInfo.h"
#include "Point.h"
#include "Screen.h"
#include "Ship.h"
#include "ShipNameDialog.h"
#include "image/Sprite.h"
#include "image/SpriteSet.h"
#include "SpriteShader.h"
#include "text/truncate.hpp"
#include "UI.h"

#include <algorithm>

class System;

using namespace std;

namespace {
	// Label for the description field of the detail pane.
	const string DESCRIPTION = "description";
<<<<<<< HEAD

	// The name entry dialog should include a "Random" button to choose a random
	// name using the civilian ship name generator.
	class NameDialog : public Dialog {
	public:
		NameDialog(ShipyardPanel *panel, void (ShipyardPanel::*fun)(const string &), const string &message)
			: Dialog(panel, fun, message) {}

		virtual void Draw() override
		{
			Dialog::Draw();

			randomPos = cancelPos - Point(80., 0.);
			SpriteShader::Draw(SpriteSet::Get("ui/dialog cancel"), randomPos);

			const Font &font = FontSet::Get(14);
			static const string label = "Random";
			Point labelSize(font.Width(label), font.Height());
			Point labelPos = randomPos - .5 * labelSize;
			font.Draw(label, labelPos, *GameData::Colors().Get("medium"));
			AddZone(Rectangle(randomPos, labelSize), [this]() { Click(randomPos.X(), randomPos.Y(), 1); });
		}

	protected:
		virtual bool Click(int x, int y, int clicks) override
		{
			Point off = Point(x, y) - randomPos;
			if(fabs(off.X()) < 40. && fabs(off.Y()) < 20.)
			{
				input = GameData::Phrases().Get("civilian")->Get();
				return true;
			}
			return Dialog::Click(x, y, clicks);
		}

	private:
		Point randomPos;
	};
=======
>>>>>>> 86f81935
}



ShipyardPanel::ShipyardPanel(PlayerInfo &player)
	: ShopPanel(player, false), modifier(0)
{
	for(const auto &it : GameData::Ships())
		catalog[it.second.Attributes().Category()].push_back(it.first);

	for(pair<const string, vector<string>> &it : catalog)
		sort(it.second.begin(), it.second.end(), BySeriesAndIndex<Ship>());

	if(player.GetPlanet())
		shipyard = player.GetPlanet()->Shipyard();
}



void ShipyardPanel::Step()
{
	ShopPanel::Step();
	ShopPanel::CheckForMissions(Mission::SHIPYARD);
	if(GetUI()->IsTop(this))
		DoHelp("shipyard");
}



int ShipyardPanel::TileSize() const
{
	return SHIP_SIZE;
}



bool ShipyardPanel::HasItem(const string &name) const
{
	const Ship *ship = GameData::Ships().Get(name);
	return shipyard.Has(ship);
}



void ShipyardPanel::DrawItem(const string &name, const Point &point)
{
	const Ship *ship = GameData::Ships().Get(name);
	zones.emplace_back(point, Point(SHIP_SIZE, SHIP_SIZE), ship);
	if(point.Y() + SHIP_SIZE / 2 < Screen::Top() || point.Y() - SHIP_SIZE / 2 > Screen::Bottom())
		return;

	DrawShip(*ship, point, ship == selectedShip);
}



int ShipyardPanel::DividerOffset() const
{
	return 121;
}



int ShipyardPanel::DetailWidth() const
{
	return 3 * ItemInfoDisplay::PanelWidth();
}



double ShipyardPanel::DrawDetails(const Point &center)
{
	string selectedItem = "No Ship Selected";
	const Font &font = FontSet::Get(14);

	double heightOffset = 20.;

	if(selectedShip)
	{
		shipInfo.Update(*selectedShip, player, collapsed.contains(DESCRIPTION), true);
		selectedItem = selectedShip->DisplayModelName();

		const Point spriteCenter(center.X(), center.Y() + 20 + TileSize() / 2);
		const Point startPoint(center.X() - INFOBAR_WIDTH / 2 + 20, center.Y() + 20 + TileSize());
		const Sprite *background = SpriteSet::Get("ui/shipyard selected");
		SpriteShader::Draw(background, spriteCenter);

		const Sprite *shipSprite = selectedShip->GetSprite();
		if(shipSprite)
		{
			const float spriteScale = min(1.f, (INFOBAR_WIDTH - 60.f) / max(shipSprite->Width(), shipSprite->Height()));
			const int swizzle = selectedShip->CustomSwizzle() >= 0
				? selectedShip->CustomSwizzle() : GameData::PlayerGovernment()->GetSwizzle();
			SpriteShader::Draw(shipSprite, spriteCenter, spriteScale, swizzle);
		}

		const bool hasDescription = shipInfo.DescriptionHeight();

		double descriptionOffset = hasDescription ? 40. : 0.;

		if(hasDescription)
		{
			if(!collapsed.contains(DESCRIPTION))
			{
				descriptionOffset = shipInfo.DescriptionHeight();
				shipInfo.DrawDescription(startPoint);
			}
			else
			{
				const Color &dim = *GameData::Colors().Get("medium");
				font.Draw(DESCRIPTION, startPoint + Point(35., 12.), dim);
				const Sprite *collapsedArrow = SpriteSet::Get("ui/collapsed");
				SpriteShader::Draw(collapsedArrow, startPoint + Point(20., 20.));
			}

			// Calculate the ClickZone for the description and add it.
			const Point descriptionDimensions(INFOBAR_WIDTH, descriptionOffset);
			const Point descriptionCenter(center.X(), startPoint.Y() + descriptionOffset / 2);
			const ClickZone<string> collapseDescription = ClickZone<string>(
				descriptionCenter, descriptionDimensions, DESCRIPTION);
			categoryZones.emplace_back(collapseDescription);
		}

		const Point attributesPoint(startPoint.X(), startPoint.Y() + descriptionOffset);
		const Point outfitsPoint(startPoint.X(), attributesPoint.Y() + shipInfo.AttributesHeight());
		shipInfo.DrawAttributes(attributesPoint);
		shipInfo.DrawOutfits(outfitsPoint);

		heightOffset = outfitsPoint.Y() + shipInfo.OutfitsHeight();
	}

	// Draw this string representing the selected ship (if any), centered in the details side panel
	const Color &bright = *GameData::Colors().Get("bright");
	const Point selectedPoint(center.X() - INFOBAR_WIDTH / 2, center.Y());
	font.Draw({selectedItem, {INFOBAR_WIDTH, Alignment::CENTER, Truncate::MIDDLE}},
		selectedPoint, bright);

	return heightOffset;
}



ShopPanel::BuyResult ShipyardPanel::CanBuy(bool onlyOwned) const
{
	if(!selectedShip)
		return false;

	int64_t cost = player.StockDepreciation().Value(*selectedShip, day);

	// Check that the player has any necessary licenses.
	int64_t licenseCost = LicenseCost(&selectedShip->Attributes());
	if(licenseCost < 0)
		return "Buying this ship requires a special license. "
			"You will probably need to complete some sort of mission to get one.";

	// Check if the player can't pay.
	cost += licenseCost;
	if(player.Accounts().Credits() < cost)
	{
		// Check if ships could be sold to pay for the new ship.
		for(const auto &it : player.Ships())
			cost -= player.FleetDepreciation().Value(*it, day);

		if(player.Accounts().Credits() >= cost)
		{
			string ship = (player.Ships().size() == 1) ? "your current ship" : "some of your ships";
			return "You do not have enough credits to buy this ship. "
				"If you want to buy it, you must sell " + ship + " first.";
		}

		// Check if the license cost is the tipping point.
		if(player.Accounts().Credits() >= cost - licenseCost)
			return "You do not have enough credits to buy this ship, "
				"because it will cost you an extra " + Format::Credits(licenseCost) +
				" credits to buy the necessary licenses. "
				"Consider checking if the bank will offer you a loan.";

		return "You do not have enough credits to buy this ship. "
				"Consider checking if the bank will offer you a loan.";
	}
	return true;
}



void ShipyardPanel::Buy(bool onlyOwned)
{
	int64_t licenseCost = LicenseCost(&selectedShip->Attributes());
	if(licenseCost < 0)
		return;

	modifier = stoi(selected_quantity.GetSelected());
	string message;
	if(licenseCost)
		message = "Note: you will need to pay " + Format::CreditString(licenseCost)
			+ " for the licenses required to operate this ship, in addition to its cost."
			" If that is okay with you, go ahead and enter a name for your brand new ";
	else
		message = "Enter a name for your brand new ";

	if(modifier == 1)
		message += selectedShip->DisplayModelName() + "! (Or leave it blank to use a randomly chosen name.)";
	else
		message += selectedShip->PluralModelName() + "! (Or leave it blank to use randomly chosen names.)";

	GetUI()->Push(new ShipNameDialog(this, &ShipyardPanel::BuyShip, message));
}



bool ShipyardPanel::CanSell(bool toStorage) const
{
	return playerShip;
}



void ShipyardPanel::Sell(bool toStorage)
{
	static const int MAX_LIST = 20;

	int count = playerShips.size();
	int initialCount = count;
	string message;
	if(!toStorage)
		message = "Sell the ";
	else if(count == 1)
		message = "Sell the hull of the ";
	else
		message = "Sell the hulls of the ";
	if(count == 1)
		message += playerShip->Name();
	else if(count <= MAX_LIST)
	{
		auto it = playerShips.begin();
		message += (*it++)->Name();
		--count;

		if(count == 1)
			message += " and ";
		else
		{
			while(count-- > 1)
				message += ",\n" + (*it++)->Name();
			message += ",\nand ";
		}
		message += (*it)->Name();
	}
	else
	{
		auto it = playerShips.begin();
		message += (*it++)->Name() + ",\n";
		for(int i = 1; i < MAX_LIST - 1; ++i)
			message += (*it++)->Name() + ",\n";

		message += "and " + to_string(count - (MAX_LIST - 1)) + " other ships";
	}
	// To allow calculating the sale price of all the ships in the list,
	// temporarily copy into a shared_ptr vector:
	vector<shared_ptr<Ship>> toSell;
	for(const auto &it : playerShips)
		toSell.push_back(it->shared_from_this());
	int64_t total = player.FleetDepreciation().Value(toSell, day, toStorage);

	message += ((initialCount > 2) ? "\nfor " : " for ") + Format::CreditString(total) + "?";

	if(toStorage)
	{
		message += " Any outfits will be placed in storage.";
		GetUI()->Push(new Dialog(this, &ShipyardPanel::SellShipChassis, message, Truncate::MIDDLE));
	}
	else
		GetUI()->Push(new Dialog(this, &ShipyardPanel::SellShipAndOutfits, message, Truncate::MIDDLE));
}



bool ShipyardPanel::CanSellMultiple() const
{
	return false;
}



void ShipyardPanel::BuyShip(const string &name)
{
	int64_t licenseCost = LicenseCost(&selectedShip->Attributes());
	if(licenseCost)
	{
		player.Accounts().AddCredits(-licenseCost);
		for(const string &licenseName : selectedShip->Attributes().Licenses())
			if(!player.HasLicense(licenseName))
				player.AddLicense(licenseName);
	}

	for(int i = 1; i <= modifier; ++i)
	{
		// If no name is given, choose a random name. Otherwise, if buying
		// multiple ships, append a number to the given ship name.
		string shipName = name;
		if(name.empty())
			shipName = GameData::Phrases().Get("civilian")->Get();
		else if(modifier > 1)
			shipName += " " + to_string(i);

		player.BuyShip(selectedShip, shipName);
	}

	playerShip = &*player.Ships().back();
	playerShips.clear();
	playerShips.insert(playerShip);
	CheckSelection();
}



void ShipyardPanel::SellShipAndOutfits()
{
	SellShip(false);
}



void ShipyardPanel::SellShipChassis()
{
	SellShip(true);
}



void ShipyardPanel::SellShip(bool toStorage)
{
	for(Ship *ship : playerShips)
		player.SellShip(ship, toStorage);
	playerShips.clear();
	playerShip = nullptr;
	for(const shared_ptr<Ship> &ship : player.Ships())
		if(ship->GetSystem() == player.GetSystem() && !ship->IsDisabled())
		{
			playerShip = ship.get();
			break;
		}
	if(playerShip)
		playerShips.insert(playerShip);
}

int ShipyardPanel::FindItem(const string &text) const
{
	int bestIndex = 9999;
	int bestItem = -1;
	auto it = zones.begin();
	for(unsigned int i = 0; i < zones.size(); ++i, ++it)
	{
		const Ship *ship = it->GetShip();
		int index = Format::Search(ship->DisplayModelName(), text);
		if(index >= 0 && index < bestIndex)
		{
			bestIndex = index;
			bestItem = i;
			if(!index)
				return i;
		}
	}
	return bestItem;
}<|MERGE_RESOLUTION|>--- conflicted
+++ resolved
@@ -49,47 +49,6 @@
 namespace {
 	// Label for the description field of the detail pane.
 	const string DESCRIPTION = "description";
-<<<<<<< HEAD
-
-	// The name entry dialog should include a "Random" button to choose a random
-	// name using the civilian ship name generator.
-	class NameDialog : public Dialog {
-	public:
-		NameDialog(ShipyardPanel *panel, void (ShipyardPanel::*fun)(const string &), const string &message)
-			: Dialog(panel, fun, message) {}
-
-		virtual void Draw() override
-		{
-			Dialog::Draw();
-
-			randomPos = cancelPos - Point(80., 0.);
-			SpriteShader::Draw(SpriteSet::Get("ui/dialog cancel"), randomPos);
-
-			const Font &font = FontSet::Get(14);
-			static const string label = "Random";
-			Point labelSize(font.Width(label), font.Height());
-			Point labelPos = randomPos - .5 * labelSize;
-			font.Draw(label, labelPos, *GameData::Colors().Get("medium"));
-			AddZone(Rectangle(randomPos, labelSize), [this]() { Click(randomPos.X(), randomPos.Y(), 1); });
-		}
-
-	protected:
-		virtual bool Click(int x, int y, int clicks) override
-		{
-			Point off = Point(x, y) - randomPos;
-			if(fabs(off.X()) < 40. && fabs(off.Y()) < 20.)
-			{
-				input = GameData::Phrases().Get("civilian")->Get();
-				return true;
-			}
-			return Dialog::Click(x, y, clicks);
-		}
-
-	private:
-		Point randomPos;
-	};
-=======
->>>>>>> 86f81935
 }
 
 
