--- conflicted
+++ resolved
@@ -87,13 +87,12 @@
 		{
 			int x = Screen::Left() + event.button.x * 100 / Screen::Zoom();
 			int y = Screen::Top() + event.button.y * 100 / Screen::Zoom();
-<<<<<<< HEAD
 			handled = (*it)->HasZone(Point(x, y));
 			if(!handled)
-				handled = (*it)->Release(x, y);
+				handled = (*it)->DoRelease(x, y);
 		}
 		else if(event.type == SDL_MOUSEWHEEL)
-			handled = (*it)->Scroll(event.wheel.x, event.wheel.y);
+			handled = (*it)->DoScroll(event.wheel.x, event.wheel.y);
 		else if(event.type == SDL_FINGERDOWN)
 		{
 			// finger coordinates are 0 to 1, normalize to screen coordinates
@@ -164,12 +163,6 @@
 				panelFingerId = -1;
 			}
 		}
-=======
-			handled = (*it)->DoRelease(x, y);
-		}
-		else if(event.type == SDL_MOUSEWHEEL)
-			handled = (*it)->DoScroll(event.wheel.x, event.wheel.y);
->>>>>>> 86f81935
 		else if(event.type == SDL_KEYDOWN)
 		{
 			Command command(event.key.keysym.sym);
@@ -314,15 +307,11 @@
 			break;
 
 	for( ; it != stack.end(); ++it)
-<<<<<<< HEAD
-		(*it)->Draw();
+		(*it)->DoDraw();
 
 	// If the panel has a valid ui element selected, draw a rotating indicator
 	// around it
 	GamepadCursor::Draw();
-=======
-		(*it)->DoDraw();
->>>>>>> 86f81935
 }
 
 
@@ -550,7 +539,10 @@
 			}
 	}
 	toPop.clear();
-<<<<<<< HEAD
+
+	// Each panel potentially has its own children, which could be modified.
+	for(auto &panel : stack)
+		panel->AddOrRemove();
 }
 
 
@@ -655,10 +647,4 @@
 			break;
 	}
 	return zones;
-=======
-
-	// Each panel potentially has its own children, which could be modified.
-	for(auto &panel : stack)
-		panel->AddOrRemove();
->>>>>>> 86f81935
 }