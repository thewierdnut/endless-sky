--- conflicted
+++ resolved
@@ -65,8 +65,6 @@
 	{
 		return ship.GetPlanet() == here;
 	}
-<<<<<<< HEAD
-=======
 
 	const int HOVER_TIME = 60;
 
@@ -89,8 +87,6 @@
 		FillShader::Fill(anchor - .5 * textSize, textSize, backColor);
 		wrap.Draw(anchor - textSize + Point(PAD, PAD), textColor);
 	}
-}
->>>>>>> 5f6e7466
 
 	// disposition menu options
 	const string INSTALL_IN_SHIP = "Install in ship";
@@ -1231,7 +1227,6 @@
 		quantity_is_modifier = false;
 	}
 
-<<<<<<< HEAD
 	font.Draw("Quantity:", Screen::BottomRight() - Point(240, 68), dim);
 
 	const Point sqCenter = Screen::BottomRight() - Point(150, 60);
@@ -1241,7 +1236,7 @@
 	const Point odCenter = Screen::BottomRight() - Point(65, 60);
 	outfit_disposition.SetPosition(Rectangle(odCenter, {110, 20}));
 	outfit_disposition.Draw(this);
-=======
+
 	// Draw the tooltip for your full number of credits.
 	const Rectangle creditsBox = Rectangle::FromCorner(creditsPoint, Point(SIDEBAR_WIDTH - 20, 15));
 	if(creditsBox.Contains(hoverPoint))
@@ -1254,7 +1249,6 @@
 		string text = Format::Number(player.Accounts().Credits()) + " credits";
 		DrawTooltip(text, hoverPoint, dim, *GameData::Colors().Get("tooltip background"));
 	}
->>>>>>> 5f6e7466
 }
 
 
