/* ShopPanel.cpp
Copyright (c) 2014 by Michael Zahniser

Endless Sky is free software: you can redistribute it and/or modify it under the
terms of the GNU General Public License as published by the Free Software
Foundation, either version 3 of the License, or (at your option) any later version.

Endless Sky is distributed in the hope that it will be useful, but WITHOUT ANY
WARRANTY; without even the implied warranty of MERCHANTABILITY or FITNESS FOR A
PARTICULAR PURPOSE. See the GNU General Public License for more details.

You should have received a copy of the GNU General Public License along with
this program. If not, see <https://www.gnu.org/licenses/>.
*/

#include "ShopPanel.h"

#include "GamePad.h"
#include "GamepadCursor.h"
#include "Rectangle.h"
#include "text/alignment.hpp"
#include "CategoryTypes.h"
#include "Color.h"
#include "Dialog.h"
#include "text/DisplayText.h"
#include "FillShader.h"
#include "text/Font.h"
#include "text/FontSet.h"
#include "text/Format.h"
#include "GameData.h"
#include "Government.h"
#include "MapOutfitterPanel.h"
#include "MapShipyardPanel.h"
#include "Mission.h"
#include "OutlineShader.h"
#include "Planet.h"
#include "PlayerInfo.h"
#include "PointerShader.h"
#include "Preferences.h"
#include "Sale.h"
#include "Screen.h"
#include "Ship.h"
#include "image/Sprite.h"
#include "image/SpriteSet.h"
#include "SpriteShader.h"
#include "text/truncate.hpp"
#include "UI.h"
#include "text/WrappedText.h"

#include "opengl.h"
#include <SDL2/SDL.h>

#include <algorithm>

using namespace std;

namespace {
	const string SHIP_OUTLINES = "Ship outlines in shops";

	constexpr int ICON_TILE = 62;
	constexpr int ICON_COLS = 4;
	constexpr float ICON_SIZE = ICON_TILE - 8;

	bool CanShowInSidebar(const Ship &ship, const Planet *here)
	{
		return ship.GetPlanet() == here;
	}

	const int HOVER_TIME = 60;

	void DrawTooltip(const string &text, const Point &hoverPoint, const Color &textColor, const Color &backColor)
	{
		constexpr int WIDTH = 250;
		constexpr int PAD = 10;
		WrappedText wrap(FontSet::Get(14));
		wrap.SetWrapWidth(WIDTH - 2 * PAD);
		wrap.Wrap(text);
		int longest = wrap.LongestLineWidth();
		if(longest < wrap.WrapWidth())
		{
			wrap.SetWrapWidth(longest);
			wrap.Wrap(text);
		}

		Point textSize(wrap.WrapWidth() + 2 * PAD, wrap.Height() + 2 * PAD - wrap.ParagraphBreak());
		Point anchor = Point(hoverPoint.X(), min<double>(hoverPoint.Y() + textSize.Y(), Screen::Bottom()));
		FillShader::Fill(anchor - .5 * textSize, textSize, backColor);
		wrap.Draw(anchor - textSize + Point(PAD, PAD), textColor);
	}

	// disposition menu options
	const string INSTALL_IN_SHIP = "Install in ship";
	const string MOVE_TO_CARGO = "Move to cargo";
	const string MOVE_TO_STORAGE = "Move to storage";
}

static const unsigned int LONG_CLICK_DURATION = 500; // milliseconds

ShopPanel::ShopPanel(PlayerInfo &player, bool isOutfitter)
	: player(player), day(player.GetDate().DaysSinceEpoch()),
	planet(player.GetPlanet()), isOutfitter(isOutfitter), playerShip(player.Flagship()),
	categories(GameData::GetCategory(isOutfitter ? CategoryType::OUTFIT : CategoryType::SHIP)),
	collapsed(player.Collapsed(isOutfitter ? "outfitter" : "shipyard"))
{
	if(playerShip)
		playerShips.insert(playerShip);
	SetIsFullScreen(true);
	SetInterruptible(false);

	selected_quantity.SetAlign(Dropdown::LEFT);
	selected_quantity.SetFontSize(14);
	selected_quantity.SetPadding(0);
	selected_quantity.SetOptions({"1", "10", "100", "1000"});

	outfit_disposition.SetVisible(isOutfitter);
	outfit_disposition.SetAlign(Dropdown::LEFT);
	outfit_disposition.SetFontSize(14);
	outfit_disposition.SetPadding(0);
	outfit_disposition.SetOptions({INSTALL_IN_SHIP, MOVE_TO_CARGO, MOVE_TO_STORAGE});
	outfit_disposition.SetCallback([this](int, const std::string& value) { this->DispositionChanged(value); });

	// Default pane is main, which does its own higlighting, so disable the
	// cursor. Set the default button though for when the side pane is set
	// TODO: need a better way to find this.
	const Point buyCenter = Screen::BottomRight() - Point(210, 25);
	GamepadCursor::SetPosition(buyCenter);
	GamepadCursor::SetEnabled(false);
}



void ShopPanel::Step()
{
	// If the player has acquired a second ship for the first time, explain to
	// them how to reorder the ships in their fleet.
	if(player.Ships().size() > 1)
		DoHelp("multiple ships");
}



void ShopPanel::Draw()
{
	glClear(GL_COLOR_BUFFER_BIT);

	// These get added by both DrawMain and DrawDetailsSidebar, so clear them here.
	categoryZones.clear();
	DrawMain();
	DrawShipsSidebar();
	DrawDetailsSidebar();
	DrawButtons();
	DrawKey();

	shipInfo.DrawTooltips();
	outfitInfo.DrawTooltips();

	if(!shipName.empty())
	{
		string text = shipName;
		if(!warningType.empty())
			text += "\n" + GameData::Tooltip(warningType);
		const Color &textColor = *GameData::Colors().Get("medium");
		const Color &backColor = *GameData::Colors().Get(warningType.empty() ? "tooltip background"
					: (warningType.back() == '!' ? "error back" : "warning back"));
		DrawTooltip(text, hoverPoint, textColor, backColor);
	}

	if(dragShip && isDraggingShip && dragShip->GetSprite())
	{
		const Sprite *sprite = dragShip->GetSprite();
		float scale = ICON_SIZE / max(sprite->Width(), sprite->Height());
		if(Preferences::Has(SHIP_OUTLINES))
		{
			static const Color selected(.8f, 1.f);
			Point size(sprite->Width() * scale, sprite->Height() * scale);
			OutlineShader::Draw(sprite, dragPoint, size, selected);
		}
		else
		{
			int swizzle = dragShip->CustomSwizzle() >= 0
				? dragShip->CustomSwizzle() : GameData::PlayerGovernment()->GetSwizzle();
			SpriteShader::Draw(sprite, dragPoint, scale, swizzle);
		}
	}

	// Check to see if we need to scroll things onto the screen.
	if(delayedAutoScroll)
	{
		delayedAutoScroll = false;
		const auto selected = Selected();
		if(selected != zones.end())
			MainAutoScroll(selected);
	}
}



void ShopPanel::DrawShip(const Ship &ship, const Point &center, bool isSelected)
{
	const Sprite *back = SpriteSet::Get(
		isSelected ? "ui/shipyard selected" : "ui/shipyard unselected");
	SpriteShader::Draw(back, center);

	const Sprite *thumbnail = ship.Thumbnail();
	const Sprite *sprite = ship.GetSprite();
	int swizzle = ship.CustomSwizzle() >= 0 ? ship.CustomSwizzle() : GameData::PlayerGovernment()->GetSwizzle();
	if(thumbnail)
		SpriteShader::Draw(thumbnail, center + Point(0., 10.), 1., swizzle);
	else if(sprite)
	{
		// Make sure the ship sprite leaves 10 pixels padding all around.
		const float zoomSize = SHIP_SIZE - 60.f;
		float zoom = min(1.f, zoomSize / max(sprite->Width(), sprite->Height()));
		SpriteShader::Draw(sprite, center, zoom, swizzle);
	}

	// Draw the ship name.
	const Font &font = FontSet::Get(14);
	const string &name = ship.Name().empty() ? ship.DisplayModelName() : ship.Name();
	Point offset(-SIDEBAR_WIDTH / 2, -.5f * SHIP_SIZE + 10.f);
	font.Draw({name, {SIDEBAR_WIDTH, Alignment::CENTER, Truncate::MIDDLE}},
		center + offset, *GameData::Colors().Get("bright"));
}



void ShopPanel::CheckForMissions(Mission::Location location)
{
	if(!GetUI()->IsTop(this))
		return;

	Mission *mission = player.MissionToOffer(location);
	if(mission)
		mission->Do(Mission::OFFER, player, GetUI());
	else
		player.HandleBlockedMissions(location, GetUI());
}



void ShopPanel::FailSell(bool toStorage) const
{
}



bool ShopPanel::CanSellMultiple() const
{
	return true;
}



// Helper function for UI buttons to determine if the selected item is
// already owned. Affects if "Install" is shown for already owned items
// or if "Buy" is shown for items not yet owned.
//
// If we are buying into cargo, then items in cargo don't count as already
// owned, but they count as "already installed" in cargo.
bool ShopPanel::IsAlreadyOwned() const
{
	return (playerShip && selectedOutfit && player.Cargo().Get(selectedOutfit))
		|| player.Storage().Get(selectedOutfit);
}



bool ShopPanel::ShouldHighlight(const Ship *ship)
{
	return (hoverButton == 's');
}



void ShopPanel::DrawKey()
{
}



int ShopPanel::VisibilityCheckboxesSize() const
{
	return 0;
}



void ShopPanel::ToggleForSale()
{
	CheckSelection();
	delayedAutoScroll = true;
}



void ShopPanel::ToggleStorage()
{
	CheckSelection();
	delayedAutoScroll = true;
}



void ShopPanel::ToggleCargo()
{
	CheckSelection();
	delayedAutoScroll = true;
}



// Only override the ones you need; the default action is to return false.
bool ShopPanel::KeyDown(SDL_Keycode key, Uint16 mod, const Command &command, bool isNewPress)
{
	bool toStorage = planet && planet->HasOutfitter() && (key == 'r' || key == 'u');
	if(key == 'l' || key == 'd' || key == SDLK_ESCAPE || key == SDLK_AC_BACK
			|| (key == 'w' && (mod & (KMOD_CTRL | KMOD_GUI))))
	{
		if(!isOutfitter)
			player.UpdateCargoCapacities();
		GetUI()->Pop(this);
	}
	else if(command.Has(Command::HELP))
	{
		if(player.Ships().size() > 1)
		{
			if(isOutfitter)
				DoHelp("outfitter with multiple ships", true);
			DoHelp("multiple ships", true);
		}
		if(isOutfitter)
		{
			DoHelp("uninstalling and storage", true);
			DoHelp("cargo management", true);
			DoHelp("outfitter", true);
		}
	}
	else if(command.Has(Command::MAP))
	{
		if(isOutfitter)
			GetUI()->Push(new MapOutfitterPanel(player));
		else
			GetUI()->Push(new MapShipyardPanel(player));
	}
	else if(key == 'b' || key == 'i' || key == 'c')
	{
		const auto result = CanBuy(key == 'i' || key == 'c');
		if(result)
		{
			Buy(key == 'i' || key == 'c');
			// Ship-based updates to cargo are handled when leaving.
			// Ship-based selection changes are asynchronous, and handled by ShipyardPanel.
			if(isOutfitter)
			{
				player.UpdateCargoCapacities();
				CheckSelection();
			}
		}
		else if(result.HasMessage())
			GetUI()->Push(new Dialog(result.Message()));
	}
	else if(key == 's' || toStorage)
	{
		if (outfit_disposition.GetSelected() == MOVE_TO_STORAGE)
			toStorage = true;
		if(!CanSell(toStorage))
			FailSell(toStorage);
		else
		{
			int modifier = CanSellMultiple() ? stoi(selected_quantity.GetSelected()) : 1;
			for(int i = 0; i < modifier && CanSell(toStorage); ++i)
				Sell(toStorage);
			if(isOutfitter)
			{
				player.UpdateCargoCapacities();
				CheckSelection();
			}
		}
	}
	else if(key == SDLK_LEFT)
	{
		if(activePane != ShopPane::Sidebar)
			MainLeft();
		else
			SideSelect(-1);
		return true;
	}
	else if(key == SDLK_RIGHT)
	{
		if(activePane != ShopPane::Sidebar)
			MainRight();
		else
			SideSelect(1);
		return true;
	}
	else if(key == SDLK_UP)
	{
		if(activePane != ShopPane::Sidebar)
			MainUp();
		else
			SideSelect(-4);
		return true;
	}
	else if(key == SDLK_DOWN)
	{
		if(activePane != ShopPane::Sidebar)
			MainDown();
		else
			SideSelect(4);
		return true;
	}
	else if(key == SDLK_PAGEUP)
		return DoScroll(Screen::Bottom());
	else if(key == SDLK_PAGEDOWN)
		return DoScroll(Screen::Top());
	else if(key == SDLK_HOME)
		return SetScrollToTop();
	else if(key == SDLK_END)
		return SetScrollToBottom();
	else if(key >= '0' && key <= '9')
	{
		int group = key - '0';
		if(mod & (KMOD_CTRL | KMOD_GUI))
			player.SetGroup(group, &playerShips);
		else if(mod & KMOD_SHIFT)
		{
			// If every single ship in this group is already selected, shift
			// plus the group number means to deselect all those ships.
			set<Ship *> added = player.GetGroup(group);
			bool allWereSelected = true;
			for(Ship *ship : added)
				allWereSelected &= playerShips.erase(ship);

			if(allWereSelected)
				added.clear();

			const Planet *here = player.GetPlanet();
			for(Ship *ship : added)
				if(CanShowInSidebar(*ship, here))
					playerShips.insert(ship);

			if(!playerShips.contains(playerShip))
				playerShip = playerShips.empty() ? nullptr : *playerShips.begin();
		}
		else
		{
			// Change the selection to the desired ships, if they are landed here.
			playerShips.clear();
			set<Ship *> wanted = player.GetGroup(group);

			const Planet *here = player.GetPlanet();
			for(Ship *ship : wanted)
				if(CanShowInSidebar(*ship, here))
					playerShips.insert(ship);

			if(!playerShips.contains(playerShip))
				playerShip = playerShips.empty() ? nullptr : *playerShips.begin();
		}
	}
	else if(key == SDLK_TAB)
		activePane = (activePane == ShopPane::Main ? ShopPane::Sidebar : ShopPane::Main);
	else if(key == 'f')
		GetUI()->Push(new Dialog(this, &ShopPanel::DoFind, "Search for:"));
	else
		return false;

	return true;
}



bool ShopPanel::ControllerTriggerPressed(SDL_GameControllerAxis axis, bool positive)
{
	// treat left joystick like arrow keys, right joystick like navigation keys.
	// Fallback to the default zone-navigation behavior on the side pane.
	if(activePane == ShopPane::Main)
	{
		if(axis == SDL_CONTROLLER_AXIS_LEFTX)
			return KeyDown(positive ? SDLK_RIGHT : SDLK_LEFT, 0, Command(), true);
		else if(axis == SDL_CONTROLLER_AXIS_LEFTY)
			return KeyDown(positive ? SDLK_DOWN : SDLK_UP, 0, Command(), true);
	}
	else if(activePane == ShopPane::Info)
	{
		if(axis == SDL_CONTROLLER_AXIS_LEFTX ||
		   axis == SDL_CONTROLLER_AXIS_LEFTY)
			return true; // prevent event from doing normal button selection logic
	}
	else if(activePane == ShopPane::Sidebar)
	{
		if(axis == SDL_CONTROLLER_AXIS_LEFTX ||
		   axis == SDL_CONTROLLER_AXIS_LEFTY)
		{
			// do not rely on default zone-based cursor handling, as this class
			// uses its own zones (also confusingly named "Zone")
			std::vector<Point> options = GetUI()->ZonePositions();
			for(auto& z: shipZones)
			{
				// only add zones in the right side panel that are visible on the
				// screen
				Rectangle sidePane(Point(Screen::Right() - SIDEBAR_WIDTH/2.0, 0), Point(SIDEBAR_WIDTH, Screen::Height()));
				if(sidePane.Contains(z.Center()))
					options.push_back(z.Center());
			}
			Point oldPos = GamepadCursor::Position();
			GamepadCursor::MoveDir(GamePad::LeftStick(), options);

			if(isDraggingShip)
			{
				const Point& dp = GamepadCursor::Position() - oldPos;
				Drag(dp.X(), dp.Y());
			}

			return true;
		}
	}

	if(axis == SDL_CONTROLLER_AXIS_RIGHTX)
	{
		if(positive && activePane == ShopPane::Main)
		{
			activePane = ShopPane::Info;
			GamepadCursor::SetEnabled(false);
		}
		else if(activePane == ShopPane::Info)
		{
			if(positive)
			{
				activePane = ShopPane::Sidebar;
				GamepadCursor::SetEnabled(true);
			}
			else
			{
				activePane = ShopPane::Main;
				GamepadCursor::SetEnabled(false);
			}
		}
		else if(!positive && activePane == ShopPane::Sidebar)
		{
			activePane = ShopPane::Info;
			GamepadCursor::SetEnabled(false);
		}
		return true;
	}
	return false;
}



bool ShopPanel::ControllerButtonDown(SDL_GameControllerButton button)
{
	if(button == SDL_CONTROLLER_BUTTON_GUIDE)
		return KeyDown(SDLK_ESCAPE, 0, Command(), true);
	if(activePane == ShopPane::Main)
	{
		if(button == SDL_CONTROLLER_BUTTON_A)
		{
			activePane = ShopPane::Sidebar;
			// switch to the sidebar, and highlight the buy button
			// TODO: need a better way to find this.
			const Point buyCenter = Screen::BottomRight() - Point(210, 25);
			GamepadCursor::SetPosition(buyCenter);
			return true;
		}
	}
	else if(activePane == ShopPane::Sidebar)
	{
		if(isDraggingShip)
		{
			// Any button ends the dragging operation
			const Point& p = GamepadCursor::Position();
			return Release(p.X(), p.Y());
		}

		if(button == SDL_CONTROLLER_BUTTON_A)
		{
			// Act like a short click
			const Point& p = GamepadCursor::Position();
			bool ret = Click(p.X(), p.Y(), 1);
			Release(p.X(), p.Y());
			return ret;
		}
		else if(button == SDL_CONTROLLER_BUTTON_B)
		{
			// Act like a long click
			const Point& p = GamepadCursor::Position();
			bool ret = Click(p.X(), p.Y(), 1);
			lastShipClickTime = SDL_GetTicks() - LONG_CLICK_DURATION - 1;
			Release(p.X(), p.Y());
			return ret;
		}
		else if(button == SDL_CONTROLLER_BUTTON_X)
		{
			// Act like a double click
			const Point& p = GamepadCursor::Position();
			return Click(p.X(), p.Y(), 2);
		}
		else if(button == SDL_CONTROLLER_BUTTON_Y)
		{
			// If we have a ship selected, act like the start of a drag and drop
			const Point& p = GamepadCursor::Position();
			for(const auto &zone : shipZones)
			{
				// floating point comparison ok here.
				if(zone.Center().X() == p.X() && zone.Center().Y() == p.Y())
				{
					Click(p.X(), p.Y(), 1);
					return Drag(10, -10);
				}
			}
		}
	}
	return false;
}



bool ShopPanel::Click(int x, int y, int clicks)
{
	dragShip = nullptr;
	char button = CheckButton(x, y);
	if(button)
		return DoKey(button);

	// Check for clicks on the ShipsSidebar pane arrows.
	if(x >= Screen::Right() - 20)
	{
		if(y < Screen::Top() + 20)
			return Scroll(0, 4);
		if(y < Screen::Bottom() - BUTTON_HEIGHT && y >= Screen::Bottom() - BUTTON_HEIGHT - 20)
			return Scroll(0, -4);
	}
	// Check for clicks on the DetailsSidebar pane arrows.
	else if(x >= Screen::Right() - SIDEBAR_WIDTH - 20 && x < Screen::Right() - SIDEBAR_WIDTH)
	{
		if(y < Screen::Top() + 20)
			return Scroll(0, 4);
		if(y >= Screen::Bottom() - 20)
			return Scroll(0, -4);
	}
	// Check for clicks on the Main pane arrows.
	else if(x >= Screen::Right() - SIDE_WIDTH - 20 && x < Screen::Right() - SIDE_WIDTH)
	{
		if(y < Screen::Top() + 20)
			return Scroll(0, 4);
		if(y >= Screen::Bottom() - 20)
			return Scroll(0, -4);
	}

	const Point clickPoint(x, y);

	// Check for clicks in the category labels.
	for(const ClickZone<string> &zone : categoryZones)
		if(zone.Contains(clickPoint))
		{
			bool toggleAll = (SDL_GetModState() & KMOD_SHIFT);
			auto it = collapsed.find(zone.Value());
			if(it == collapsed.end())
			{
				if(toggleAll)
				{
					selectedShip = nullptr;
					selectedOutfit = nullptr;
					for(const auto &category : categories)
						collapsed.insert(category.Name());
				}
				else
				{
					collapsed.insert(zone.Value());
					CategoryAdvance(zone.Value());
				}
			}
			else
			{
				if(toggleAll)
					collapsed.clear();
				else
					collapsed.erase(it);
			}
			return true;
		}

	// Check for clicks in the main zones.
	for(const Zone &zone : zones)
		if(zone.Contains(clickPoint))
		{
			if(zone.GetShip())
				selectedShip = zone.GetShip();
			else
				selectedOutfit = zone.GetOutfit();

			previousX = zone.Center().X();

			return true;
		}

	// Check for clicks in the sidebar zones.
	for(const ClickZone<const Ship *> &zone : shipZones)
		if(zone.Contains(clickPoint))
		{
			if(clicks > 1)
			{
				bool foundSelectedShip = false;
				// select all contiguous ships that are the same type as the
				// ship that was double-clicked.
				std::set<Ship*> playerShipsToSelect;
				for(const shared_ptr<Ship> &ship : player.Ships())
				{
					// Skip any ships that are "absent" for whatever reason.
					if(!CanShowInSidebar(*ship, player.GetPlanet()))
						continue;
					if(ship.get() == zone.Value())
					{
						foundSelectedShip = true;
						SideSelect(ship.get());
					}
					if(ship->TrueModelName() == zone.Value()->TrueModelName())
						playerShipsToSelect.insert(ship.get());
					else if(!foundSelectedShip) // not the correct range
						playerShipsToSelect.clear();
					else
						break; // we hit the end of the correct range.
				}
				if(foundSelectedShip)
				{
					playerShips = playerShipsToSelect;
					return true;
				}
			}
			else
			{
				lastShipClickTime = SDL_GetTicks();

				// Is the ship that was clicked one of the player's?
				for(const shared_ptr<Ship> &ship : player.Ships())
					if(ship.get() == zone.Value())
					{
						dragShip = ship.get();
						dragPoint.Set(x, y);
						SideSelect(dragShip);
						return true;
					}
			}
		}


	return true;
}



bool ShopPanel::Hover(int x, int y)
{
	hoverPoint = Point(x, y);
	// Check that the point is not in the button area.
	hoverButton = CheckButton(x, y);
	if(hoverButton)
	{
		shipInfo.ClearHover();
		outfitInfo.ClearHover();
	}
	else
	{
		shipInfo.Hover(hoverPoint);
		outfitInfo.Hover(hoverPoint);
	}

	activePane = ShopPane::Main;
	if(x > Screen::Right() - SIDEBAR_WIDTH)
		activePane = ShopPane::Sidebar;
	else if(x > Screen::Right() - SIDE_WIDTH)
		activePane = ShopPane::Info;
	return true;
}



bool ShopPanel::Drag(double dx, double dy)
{
	if(dragShip)
	{
		isDraggingShip = true;
		dragPoint += Point(dx, dy);
		for(const ClickZone<const Ship *> &zone : shipZones)
			if(zone.Contains(dragPoint))
				if(zone.Value() != dragShip)
				{
					int dragIndex = -1;
					int dropIndex = -1;
					for(unsigned i = 0; i < player.Ships().size(); ++i)
					{
						const Ship *ship = &*player.Ships()[i];
						if(ship == dragShip)
							dragIndex = i;
						if(ship == zone.Value())
							dropIndex = i;
					}
					if(dragIndex >= 0 && dropIndex >= 0)
						player.ReorderShip(dragIndex, dropIndex);
				}
	}
	else
		DoScroll(dy, 0);

	return true;
}



bool ShopPanel::Release(int x, int y)
{
	if (isDraggingShip)
	{
		dragShip = nullptr;
		isDraggingShip = false;
	}
	else if (lastShipClickTime != static_cast<unsigned int>(-1))
	{
		// what ship did we unclick on?
		for(auto &zone : shipZones)
		{
			if(zone.Contains(Point(x, y)) && zone.Value() == playerShip)
			{
				if (SDL_GetTicks() - lastShipClickTime < LONG_CLICK_DURATION)
				{
					// normal click. Remove everything but the current ship
					if (playerShip)
					{
						playerShips.clear();
						playerShips.insert(playerShip);
						outfit_disposition.SetSelected(INSTALL_IN_SHIP);
					}
				}
				else
				{
					// long click. if the ship was already there, remove it
					if (shipToRemoveIfLongClick)
					{
						playerShips.erase(shipToRemoveIfLongClick);
						if (shipToRemoveIfLongClick == playerShip)
						{
							if (!playerShips.empty())
								playerShip = *playerShips.begin();
							else
								playerShip = nullptr;
						}
					}
				}
				break;
			}
		}
	}
	lastShipClickTime = -1;
	shipToRemoveIfLongClick = nullptr;
	return true;
}



bool ShopPanel::Scroll(double dx, double dy)
{
	return DoScroll(dy * 2.5 * Preferences::ScrollSpeed());
}



void ShopPanel::DoFind(const string &text)
{
	int index = FindItem(text);
	if(index >= 0 && index < static_cast<int>(zones.size()))
	{
		auto best = std::next(zones.begin(), index);
		if(best->GetShip())
			selectedShip = best->GetShip();
		else
			selectedOutfit = best->GetOutfit();

		previousX = best->Center().X();

		MainAutoScroll(best);
	}
}



int64_t ShopPanel::LicenseCost(const Outfit *outfit, bool onlyOwned) const
{
	// If the player is attempting to install an outfit from cargo, storage, or that they just
	// sold to the shop, then ignore its license requirement, if any. (Otherwise there
	// would be no way to use or transfer license-restricted outfits between ships.)
	bool owned = (player.Cargo().Get(outfit) && playerShip) || player.Storage().Get(outfit);
	if((owned && onlyOwned) || player.Stock(outfit) > 0)
		return 0;

	const Sale<Outfit> &available = player.GetPlanet()->Outfitter();

	int64_t cost = 0;
	for(const string &name : outfit->Licenses())
		if(!player.HasLicense(name))
		{
			const Outfit *license = GameData::Outfits().Find(name + " License");
			if(!license || !license->Cost() || !available.Has(license))
				return -1;
			cost += license->Cost();
		}
	return cost;
}



ShopPanel::Zone::Zone(Point center, Point size, const Ship *ship)
	: ClickZone(center, size, ship)
{
}



ShopPanel::Zone::Zone(Point center, Point size, const Outfit *outfit)
	: ClickZone(center, size, nullptr), outfit(outfit)
{
}



const Ship *ShopPanel::Zone::GetShip() const
{
	return Value();
}



const Outfit *ShopPanel::Zone::GetOutfit() const
{
	return outfit;
}



void ShopPanel::DrawShipsSidebar()
{
	const Font &font = FontSet::Get(14);
	const Color &dark = *GameData::Colors().Get("dark");
	const Color &medium = *GameData::Colors().Get("medium");
	const Color &bright = *GameData::Colors().Get("bright");
	const Color &bg = *GameData::Colors().Get("panel background");
	const Color &bgSelected = *GameData::Colors().Get("panel background selected");

	sidebarScroll.Step();

	// Fill in the background.
	FillShader::Fill(
		Point(Screen::Right() - SIDEBAR_WIDTH / 2, 0.),
		Point(SIDEBAR_WIDTH, Screen::Height()),
		activePane == ShopPane::Sidebar ? bgSelected : bg);
	FillShader::Fill(
		Point(Screen::Right() - SIDEBAR_WIDTH, 0.),
		Point(1, Screen::Height()),
		*GameData::Colors().Get("shop side panel background"));

	// Draw this string, centered in the side panel:
	static const string YOURS = "Your Ships:";
	Point yoursPoint(Screen::Right() - SIDEBAR_WIDTH, Screen::Top() + 10 - sidebarScroll.AnimatedValue());
	font.Draw({YOURS, {SIDEBAR_WIDTH, Alignment::CENTER}}, yoursPoint, bright);

	// Start below the "Your Ships" label, and draw them.
	Point point(
		Screen::Right() - SIDEBAR_WIDTH / 2 - 93,
		Screen::Top() + SIDEBAR_WIDTH / 2 - sidebarScroll.AnimatedValue() + 40 - 93);

	const Planet *here = player.GetPlanet();
	int shipsHere = 0;
	for(const shared_ptr<Ship> &ship : player.Ships())
		shipsHere += CanShowInSidebar(*ship, here);
	if(shipsHere < 4)
		point.X() += .5 * ICON_TILE * (4 - shipsHere);

	// Check whether flight check tooltips should be shown.
	const auto flightChecks = player.FlightCheck();
	Point mouse = UI::GetMouse();
	warningType.clear();
	shipName.clear();
	shipZones.clear();

	static const Color selected(.8f, 1.f);
	static const Color unselected(.4f, 1.f);
	for(const shared_ptr<Ship> &ship : player.Ships())
	{
		// Skip any ships that are "absent" for whatever reason.
		if(!CanShowInSidebar(*ship, here))
			continue;

		if(point.X() > Screen::Right())
		{
			point.X() -= ICON_TILE * ICON_COLS;
			point.Y() += ICON_TILE;
		}

		bool isSelected = playerShips.contains(ship.get());
		const Sprite *background = SpriteSet::Get(isSelected ? "ui/icon selected" : "ui/icon unselected");
		SpriteShader::Draw(background, point);
		// If this is one of the selected ships, check if the currently hovered
		// button (if any) applies to it. If so, brighten the background.
		if(isSelected && ShouldHighlight(ship.get()))
			SpriteShader::Draw(background, point);

		const Sprite *sprite = ship->GetSprite();
		if(sprite && (!isDraggingShip || dragShip != ship.get()))
		{
			float scale = ICON_SIZE / max(sprite->Width(), sprite->Height());
			if(Preferences::Has(SHIP_OUTLINES))
			{
				Point size(sprite->Width() * scale, sprite->Height() * scale);
				OutlineShader::Draw(sprite, point, size, isSelected ? selected : unselected);
			}
			else
			{
				int swizzle = ship->CustomSwizzle() >= 0 ? ship->CustomSwizzle() : GameData::PlayerGovernment()->GetSwizzle();
				SpriteShader::Draw(sprite, point, scale, swizzle);
			}
		}

		shipZones.emplace_back(point, Point(ICON_TILE/2.0, ICON_TILE/2.0), ship.get());

		if(mouse.Y() < Screen::Bottom() - BUTTON_HEIGHT && shipZones.back().Contains(mouse))
		{
			shipName = ship->Name() + (ship->IsParked() ? "\n" + GameData::Tooltip("parked") : "");
			hoverPoint = shipZones.back().TopLeft();
		}

		const auto checkIt = flightChecks.find(ship);
		if(checkIt != flightChecks.end())
		{
			const string &check = (*checkIt).second.front();
			const Sprite *icon = SpriteSet::Get(check.back() == '!' ? "ui/error" : "ui/warning");
			SpriteShader::Draw(icon, point + .5 * Point(ICON_TILE - icon->Width(), ICON_TILE - icon->Height()));
			if(shipZones.back().Contains(mouse))
				warningType = check;
		}

		if(isSelected && playerShips.size() > 1 && ship->OutfitCount(selectedOutfit))
			PointerShader::Draw(Point(point.X() - static_cast<int>(ICON_TILE / 3), point.Y()),
				Point(1., 0.), 14.f, 12.f, 0., Color(.9f, .9f, .9f, .2f));

		if(ship->IsParked())
		{
			static const Point CORNER = .35 * Point(ICON_TILE, ICON_TILE);
			FillShader::Fill(point + CORNER, Point(6., 6.), dark);
			FillShader::Fill(point + CORNER, Point(4., 4.), isSelected ? bright : medium);
		}

		point.X() += ICON_TILE;
	}
	point.Y() += ICON_TILE;

	if(outfit_disposition.GetSelected() == MOVE_TO_STORAGE)
	{
		CargoHold& storage = player.Storage();
		point.X() = Screen::Right() - SIDEBAR_WIDTH + 10;
		bool empty = true;
		if(!storage.Outfits().empty())
		{
			for (auto& kv: player.Storage().Outfits())
			{
				if (kv.second != 0)
				{
					if (empty)
					{
						empty = false;
						font.Draw("Outfits in planetary storage:", point, bright);
						point.Y() += 20.;
					}
					font.Draw(kv.first->DisplayName() + ": ", point, medium);
					string count = Format::Number(kv.second);
					font.Draw({count, {SIDEBAR_WIDTH - 20, Alignment::RIGHT}}, point, bright);
					point.Y() += 20.;
				}
			}
		}
		if(empty)
		{
			font.Draw("Nothing in planetary storage", point, bright);
			point.Y() += 20.;
		}
	}
	else if(playerShip)
	{
		point.Y() += SHIP_SIZE / 2;
		point.X() = Screen::Right() - SIDEBAR_WIDTH / 2;
		DrawShip(*playerShip, point, true);

		Point offset(SIDEBAR_WIDTH / -2, SHIP_SIZE / 2);
		const int detailHeight = DrawPlayerShipInfo(point + offset);
		point.Y() += detailHeight + SHIP_SIZE / 2;
	}
	else if(player.Cargo().Size())
	{
		point.X() = Screen::Right() - SIDEBAR_WIDTH + 10;
		font.Draw("cargo space:", point, medium);

		string space = Format::Number(player.Cargo().Free()) + " / " + Format::Number(player.Cargo().Size());
		font.Draw({space, {SIDEBAR_WIDTH - 20, Alignment::RIGHT}}, point, bright);
		point.Y() += 20.;
	}
	sidebarScroll.SetMaxValue(max(0., point.Y() + sidebarScroll.AnimatedValue() - Screen::Bottom() + BUTTON_HEIGHT));

	PointerShader::Draw(Point(Screen::Right() - 10, Screen::Top() + 10),
		Point(0., -1.), 10.f, 10.f, 5.f, Color(!sidebarScroll.IsScrollAtMin() ? .8f : .2f, 0.f));
	PointerShader::Draw(Point(Screen::Right() - 10, Screen::Bottom() - 80),
		Point(0., 1.), 10.f, 10.f, 5.f, Color(!sidebarScroll.IsScrollAtMax() ? .8f : .2f, 0.f));
}



void ShopPanel::DrawDetailsSidebar()
{
	// Fill in the background.
	const Color &line = *GameData::Colors().Get("dim");
	const Color &back = *GameData::Colors().Get("shop info panel background");
	const Color &backSelected = *GameData::Colors().Get("shop info panel background selected");

	infobarScroll.Step();

	FillShader::Fill(
		Point(Screen::Right() - SIDEBAR_WIDTH - INFOBAR_WIDTH, 0.),
		Point(1., Screen::Height()),
		line);
	FillShader::Fill(
		Point(Screen::Right() - SIDEBAR_WIDTH - INFOBAR_WIDTH / 2, 0.),
		Point(INFOBAR_WIDTH - 1., Screen::Height()),
		activePane == ShopPane::Info ? backSelected : back);

	Point point(
		Screen::Right() - SIDE_WIDTH + INFOBAR_WIDTH / 2,
		Screen::Top() + 10 - infobarScroll.AnimatedValue());

	double heightOffset = DrawDetails(point);

	infobarScroll.SetMaxValue(max(0., heightOffset + infobarScroll.AnimatedValue() - Screen::Bottom()));

	PointerShader::Draw(Point(Screen::Right() - SIDEBAR_WIDTH - 10, Screen::Top() + 10),
		Point(0., -1.), 10.f, 10.f, 5.f, Color(!infobarScroll.IsScrollAtMin() ? .8f : .2f, 0.f));
	PointerShader::Draw(Point(Screen::Right() - SIDEBAR_WIDTH - 10, Screen::Bottom() - 10),
		Point(0., 1.), 10.f, 10.f, 5.f, Color(!infobarScroll.IsScrollAtMax() ? .8f : .2f, 0.f));
}



void ShopPanel::DrawButtons()
{
	// The last 70 pixels on the end of the side panel are for the buttons:
	const Color &bg = *GameData::Colors().Get("shop side panel background");
	const Color &bgSelected = *GameData::Colors().Get("shop side panel background selected");

	Point buttonSize(SIDEBAR_WIDTH, BUTTON_HEIGHT);
	FillShader::Fill(Screen::BottomRight() - .5 * buttonSize, buttonSize,
		activePane == ShopPane::Sidebar ? bgSelected : bg);
	FillShader::Fill(
		Point(Screen::Right() - SIDEBAR_WIDTH / 2, Screen::Bottom() - BUTTON_HEIGHT),
		Point(SIDEBAR_WIDTH, 1), *GameData::Colors().Get("shop side panel footer"));

	const Font &font = FontSet::Get(14);
	const Color &bright = *GameData::Colors().Get("bright");
	const Color &dim = *GameData::Colors().Get("medium");
	const Color &back = *GameData::Colors().Get("panel background");

	const Point creditsPoint(
		Screen::Right() - SIDEBAR_WIDTH + 10,
		Screen::Bottom() - BUTTON_HEIGHT + 5);
	font.Draw("You have:", creditsPoint, dim);

	const auto credits = Format::CreditString(player.Accounts().Credits());
	font.Draw({credits, {SIDEBAR_WIDTH - 20, Alignment::RIGHT}}, creditsPoint, bright);

	const Font &bigFont = FontSet::Get(18);
	const Color &hover = *GameData::Colors().Get("hover");
	const Color &active = *GameData::Colors().Get("active");
	const Color &inactive = *GameData::Colors().Get("inactive");

	const Point buyCenter = Screen::BottomRight() - Point(210, 25);
	FillShader::Fill(buyCenter, Point(60, 30), back);
	bool isOwned = IsAlreadyOwned();
	const Color *buyTextColor;
	if(!CanBuy(isOwned))
		buyTextColor = &inactive;
	else if(hoverButton == (isOwned ? 'i' : 'b'))
		buyTextColor = &hover;
	else
		buyTextColor = &active;
	string BUY = isOwned ? (playerShip ? "_Install" : "_Cargo") : "_Buy";
	char keyToPress = isOwned ? (playerShip ? 'i' : 'c') : 'b';
	bigFont.Draw(BUY,
		buyCenter - .5 * Point(bigFont.Width(BUY), bigFont.Height()),
		*buyTextColor);
	AddZone(Rectangle(buyCenter, Point(60, 30)), [this, keyToPress]() {
		KeyDown(keyToPress, 0, Command(), true);
	});

	const Point sellCenter = Screen::BottomRight() - Point(130, 25);
	FillShader::Fill(sellCenter, Point(60, 30), back);
	const string SELL = outfit_disposition.GetSelected() == MOVE_TO_STORAGE ? "Move" : "_Sell";
	bigFont.Draw(SELL,
		sellCenter - .5 * Point(bigFont.Width(SELL), bigFont.Height()),
		CanSell() ? hoverButton == 's' ? hover : active : inactive);
	AddZone(Rectangle(sellCenter, Point(60, 30)), [this]() {
		KeyDown('s', 0, Command(), true);
	});

	const Point leaveCenter = Screen::BottomRight() - Point(45, 25);
	FillShader::Fill(leaveCenter, Point(70, 30), back);
	static const string LEAVE = "_Leave";
	bigFont.Draw(LEAVE,
		leaveCenter - .5 * Point(bigFont.Width(LEAVE), bigFont.Height()),
		hoverButton == 'l' ? hover : active);
	AddZone(Rectangle(leaveCenter, Point(70, 30)), [this]() {
		KeyDown(SDLK_ESCAPE, 0, Command(), true);
	});

	const Point findCenter = Screen::BottomRight() - Point(580, 20);
	const Sprite *findIcon =
		hoverButton == 'f' ? SpriteSet::Get("ui/find selected") : SpriteSet::Get("ui/find unselected");
	SpriteShader::Draw(findIcon, findCenter);
	static const string FIND = "_Find";

	int modifier = Modifier();
	if(modifier > 1)
	{
		string mod = "x " + to_string(modifier);
		selected_quantity.SetSelected(to_string(modifier));
		quantity_is_modifier = true;
	}
	else if (quantity_is_modifier)
	{
		// User has released modifier keys. Reset quantity dropdown to 1x
		selected_quantity.SetSelected("1");
		quantity_is_modifier = false;
	}

	font.Draw("Quantity:", Screen::BottomRight() - Point(240, 68), dim);

	const Point sqCenter = Screen::BottomRight() - Point(150, 60);
	selected_quantity.SetPosition(Rectangle(sqCenter, {45, 20}));
	selected_quantity.Draw(this);

	const Point odCenter = Screen::BottomRight() - Point(65, 60);
	outfit_disposition.SetPosition(Rectangle(odCenter, {110, 20}));
	outfit_disposition.Draw(this);

	// Draw the tooltip for your full number of credits.
	const Rectangle creditsBox = Rectangle::FromCorner(creditsPoint, Point(SIDEBAR_WIDTH - 20, 15));
	if(creditsBox.Contains(hoverPoint))
		hoverCount += hoverCount < HOVER_TIME;
	else if(hoverCount)
		--hoverCount;

	if(hoverCount == HOVER_TIME)
	{
		string text = Format::Number(player.Accounts().Credits()) + " credits";
		DrawTooltip(text, hoverPoint, dim, *GameData::Colors().Get("tooltip background"));
	}
}



void ShopPanel::DrawMain()
{
	const Font &bigFont = FontSet::Get(18);
	const Color &dim = *GameData::Colors().Get("medium");
	const Color &bright = *GameData::Colors().Get("bright");
	const Color bg = *GameData::Colors().Get("shop main panel background");
	const Color bgSelected = *GameData::Colors().Get("shop main panel background selected");

	const Sprite *collapsedArrow = SpriteSet::Get("ui/collapsed");
	const Sprite *expandedArrow = SpriteSet::Get("ui/expanded");

	mainScroll.Step();

	// Draw all the available items.
	// First, figure out how many columns we can draw.
	const int TILE_SIZE = TileSize();
	const int mainWidth = (Screen::Width() - SIDE_WIDTH - 1);
	// If the user horizontally compresses the window too far, draw nothing.
	if(mainWidth < TILE_SIZE)
		return;
	const int columns = mainWidth / TILE_SIZE;
	const int columnWidth = mainWidth / columns;

	Rectangle bgArea(Point(Screen::Left() + mainWidth/2.0, 0), Point(mainWidth, Screen::Height()));
	FillShader::Fill(bgArea.Center(), bgArea.Dimensions(), activePane == ShopPane::Main ? bgSelected : bg);

	const Point begin(
		(Screen::Width() - columnWidth) / -2,
		(Screen::Height() - TILE_SIZE) / -2 - mainScroll.AnimatedValue());
	Point point = begin;
	const float endX = Screen::Right() - (SIDE_WIDTH + 1);
	double nextY = begin.Y() + TILE_SIZE;
	zones.clear();
	for(const auto &cat : categories)
	{
		const string &category = cat.Name();
		map<string, vector<string>>::const_iterator it = catalog.find(category);
		if(it == catalog.end())
			continue;

		// This should never happen, but bail out if we don't know what planet
		// we are on (meaning there's no way to know what items are for sale).
		if(!planet)
			break;

		Point side(Screen::Left() + 5., point.Y() - TILE_SIZE / 2 + 10);
		point.Y() += bigFont.Height() + 20;
		nextY += bigFont.Height() + 20;

		bool isCollapsed = collapsed.contains(category);
		bool isEmpty = true;
		for(const string &name : it->second)
		{
			if(!HasItem(name))
				continue;
			isEmpty = false;
			if(isCollapsed)
				break;

			DrawItem(name, point);

			point.X() += columnWidth;
			if(point.X() >= endX)
			{
				point.X() = begin.X();
				point.Y() = nextY;
				nextY += TILE_SIZE;
			}
		}

		if(!isEmpty)
		{
			Point size(bigFont.Width(category) + 25., bigFont.Height());
			categoryZones.emplace_back(Point(Screen::Left(), side.Y()) + .5 * size, size, category);
			SpriteShader::Draw(isCollapsed ? collapsedArrow : expandedArrow, side + Point(10., 10.));
			bigFont.Draw(category, side + Point(25., 0.), isCollapsed ? dim : bright);

			if(point.X() != begin.X())
			{
				point.X() = begin.X();
				point.Y() = nextY;
				nextY += TILE_SIZE;
			}
			point.Y() += 40;
			nextY += 40;
		}
		else
		{
			point.Y() -= bigFont.Height() + 20;
			nextY -= bigFont.Height() + 20;
		}
	}
	// This is how much Y space was actually used.
	nextY -= 40 + TILE_SIZE;

	// What amount would mainScroll have to equal to make nextY equal the
	// bottom of the screen? (Also leave space for the "key" at the bottom.)
	mainScroll.SetMaxValue(max(0., nextY + mainScroll.AnimatedValue() - Screen::Height() / 2 - TILE_SIZE / 2 +
		VisibilityCheckboxesSize() + 40.));

	PointerShader::Draw(Point(Screen::Right() - 10 - SIDE_WIDTH, Screen::Top() + 10),
		Point(0., -1.), 10.f, 10.f, 5.f, Color(!mainScroll.IsScrollAtMin() ? .8f : .2f, 0.f));
	PointerShader::Draw(Point(Screen::Right() - 10 - SIDE_WIDTH, Screen::Bottom() - 10),
		Point(0., 1.), 10.f, 10.f, 5.f, Color(!mainScroll.IsScrollAtMax() ? .8f : .2f, 0.f));
}



int ShopPanel::DrawPlayerShipInfo(const Point &point)
{
	shipInfo.Update(*playerShip, player, collapsed.contains("description"), true);
	shipInfo.DrawAttributes(point, !isOutfitter);
	const int attributesHeight = shipInfo.GetAttributesHeight(!isOutfitter);
	shipInfo.DrawOutfits(Point(point.X(), point.Y() + attributesHeight));

	return attributesHeight + shipInfo.OutfitsHeight();
}



bool ShopPanel::DoScroll(double dy, int steps)
{
	if(activePane == ShopPane::Info)
		infobarScroll.Scroll(-dy, steps);
	else if(activePane == ShopPane::Sidebar)
		sidebarScroll.Scroll(-dy, steps);
	else
		mainScroll.Scroll(-dy, steps);

	return true;
}



bool ShopPanel::SetScrollToTop()
{
	if(activePane == ShopPane::Info)
		infobarScroll = 0.;
	else if(activePane == ShopPane::Sidebar)
		sidebarScroll = 0.;
	else
		mainScroll = 0.;

	return true;
}



bool ShopPanel::SetScrollToBottom()
{
	if(activePane == ShopPane::Info)
		infobarScroll = infobarScroll.MaxValue();
	else if(activePane == ShopPane::Sidebar)
		sidebarScroll = sidebarScroll.MaxValue();
	else
		mainScroll = mainScroll.MaxValue();

	return true;
}



void ShopPanel::SideSelect(int count)
{
	// Find the currently selected ship in the list.
	vector<shared_ptr<Ship>>::const_iterator it = player.Ships().begin();
	for( ; it != player.Ships().end(); ++it)
		if((*it).get() == playerShip)
			break;

	// Bail out if there are no ships to choose from.
	if(it == player.Ships().end())
	{
		playerShips.clear();
		playerShip = player.Flagship();
		if(playerShip)
			playerShips.insert(playerShip);

		CheckSelection();
		return;
	}


	const Planet *here = player.GetPlanet();
	if(count < 0)
	{
		while(count)
		{
			if(it == player.Ships().begin())
				it = player.Ships().end();
			--it;

			if(CanShowInSidebar(**it, here))
				++count;
		}
	}
	else
	{
		while(count)
		{
			++it;
			if(it == player.Ships().end())
				it = player.Ships().begin();

			if(CanShowInSidebar(**it, here))
				--count;
		}
	}
	SideSelect(&**it);
}



void ShopPanel::SideSelect(Ship *ship)
{
	bool shift = (SDL_GetModState() & KMOD_SHIFT);
	bool control = (SDL_GetModState() & (KMOD_CTRL | KMOD_GUI));

	if(shift)
	{
		lastShipClickTime = -1;
		bool on = false;
		const Planet *here = player.GetPlanet();
		for(const shared_ptr<Ship> &other : player.Ships())
		{
			// Skip any ships that are "absent" for whatever reason.
			if(!CanShowInSidebar(*other, here))
				continue;

			if(other.get() == ship || other.get() == playerShip)
				on = !on;
			else if(on)
			{
				playerShips.insert(other.get());
				outfit_disposition.SetSelected(INSTALL_IN_SHIP);
			}
		}
	}
	else if(!control)
<<<<<<< HEAD
	{
		// if we clicked on the only ship selected, then unselect it
		if (playerShips.size() == 1 && *playerShips.begin() == ship)
		{
			lastShipClickTime = -1;
			playerShips.clear();
			playerShip = nullptr;
			return;
		}
		// playerShips.clear(); // deferred until we know if it was a long click
	}
	else if(playerShips.count(ship))
=======
		playerShips.clear();
	else if(playerShips.contains(ship))
>>>>>>> 86f81935
	{
		lastShipClickTime = -1;
		playerShips.erase(ship);
		if(playerShip == ship)
			playerShip = playerShips.empty() ? nullptr : *playerShips.begin();
		CheckSelection();
		return;
	}

	playerShip = ship;
	if (playerShips.count(playerShip))
		// Already here. remove it if this turns out to be a long click
		shipToRemoveIfLongClick = ship;
	else
	{
		playerShips.insert(playerShip);
		CheckSelection();
		outfit_disposition.SetSelected(INSTALL_IN_SHIP);
	}
}



// If selected item is offscreen, scroll just enough to put it on.
void ShopPanel::MainAutoScroll(const vector<Zone>::const_iterator &selected)
{
	const int TILE_SIZE = TileSize();
	const int topY = selected->Center().Y() - TILE_SIZE / 2;
	const int offTop = topY + Screen::Bottom();
	if(offTop < 0)
		mainScroll += offTop;
	else
	{
		const int offBottom = topY + TILE_SIZE - Screen::Bottom();
		if(offBottom > 0)
			mainScroll += offBottom;
	}
}



void ShopPanel::MainLeft()
{
	if(zones.empty())
		return;

	vector<Zone>::const_iterator it = Selected();

	if(it == zones.end() || it == zones.begin())
	{
		it = zones.end();
		--it;
		mainScroll = mainScroll.MaxValue();
	}
	else
	{
		--it;
		MainAutoScroll(it);
	}

	previousX = it->Center().X();

	selectedShip = it->GetShip();
	selectedOutfit = it->GetOutfit();
}



void ShopPanel::MainRight()
{
	if(zones.empty())
		return;

	vector<Zone>::const_iterator it = Selected();

	if(it == zones.end() || ++it == zones.end())
	{
		it = zones.begin();
		mainScroll = 0.;
	}
	else
		MainAutoScroll(it);

	previousX = it->Center().X();

	selectedShip = it->GetShip();
	selectedOutfit = it->GetOutfit();
}



void ShopPanel::MainUp()
{
	if(zones.empty())
		return;

	vector<Zone>::const_iterator it = Selected();
	// Special case: nothing is selected. Start from the first item.
	if(it == zones.end())
	{
		it = zones.begin();
		previousX = it->Center().X();
	}

	const double previousY = it->Center().Y();
	while(it != zones.begin() && it->Center().Y() == previousY)
		--it;
	if(it == zones.begin() && it->Center().Y() == previousY)
	{
		it = zones.end();
		--it;
		mainScroll = mainScroll.MaxValue();
	}
	else
		MainAutoScroll(it);

	while(it->Center().X() > previousX)
		--it;

	selectedShip = it->GetShip();
	selectedOutfit = it->GetOutfit();
}



void ShopPanel::MainDown()
{
	if(zones.empty())
		return;

	vector<Zone>::const_iterator it = Selected();
	// Special case: nothing is selected. Select the first item.
	if(it == zones.end())
	{
		mainScroll = 0.;
		it = zones.begin();
		selectedShip = it->GetShip();
		selectedOutfit = it->GetOutfit();
		previousX = it->Center().X();
		return;
	}

	const double previousY = it->Center().Y();
	++it;
	while(it != zones.end() && it->Center().Y() == previousY)
		++it;
	if(it == zones.end())
	{
		it = zones.begin();
		mainScroll = 0.;
	}
	else
		MainAutoScroll(it);

	// Overshoot by one in case this line is shorter than the previous one.
	const double newY = it->Center().Y();
	++it;
	while(it != zones.end() && it->Center().X() <= previousX && it->Center().Y() == newY)
		++it;
	--it;

	selectedShip = it->GetShip();
	selectedOutfit = it->GetOutfit();
}



// If the selected item is no longer displayed, advance selection until we find something that is.
void ShopPanel::CheckSelection()
{
	if((!selectedOutfit && !selectedShip) ||
			(selectedShip && HasItem(selectedShip->VariantName())) ||
			(selectedOutfit && HasItem(selectedOutfit->TrueName())))
		return;

	vector<Zone>::const_iterator it = Selected();
	if(it == zones.end())
		return;
	const vector<Zone>::const_iterator oldIt = it;

	// Advance to find next valid selection.
	for( ; it != zones.end(); ++it)
	{
		const Ship *ship = it->GetShip();
		const Outfit *outfit = it->GetOutfit();
		if((ship && HasItem(ship->VariantName())) || (outfit && HasItem(outfit->TrueName())))
			break;
	}

	// If that didn't work, try the other direction.
	if(it == zones.end())
	{
		it = oldIt;
		while(it != zones.begin())
		{
			--it;
			const Ship *ship = it->GetShip();
			const Outfit *outfit = it->GetOutfit();
			if((ship && HasItem(ship->VariantName())) || (outfit && HasItem(outfit->TrueName())))
			{
				++it;
				break;
			}
		}

		if(it == zones.begin())
		{
			// No displayed objects, apparently.
			selectedShip = nullptr;
			selectedOutfit = nullptr;
			return;
		}
		--it;
	}

	selectedShip = it->GetShip();
	selectedOutfit = it->GetOutfit();
	MainAutoScroll(it);
}



// The selected item's category has collapsed, to advance to next displayed item.
void ShopPanel::CategoryAdvance(const string &category)
{
	vector<Zone>::const_iterator it = Selected();
	if(it == zones.end())
		return;
	const vector<Zone>::const_iterator oldIt = it;

	// Advance to find next valid selection.
	for( ; it != zones.end(); ++it)
	{
		const Ship *ship = it->GetShip();
		const Outfit *outfit = it->GetOutfit();
		if((ship && ship->Attributes().Category() != category) || (outfit && outfit->Category() != category))
			break;
	}

	// If that didn't work, try the other direction.
	if(it == zones.end())
	{
		it = oldIt;
		while(it != zones.begin())
		{
			--it;
			const Ship *ship = it->GetShip();
			const Outfit *outfit = it->GetOutfit();
			if((ship && ship->Attributes().Category() != category) || (outfit && outfit->Category() != category))
			{
				++it;
				break;
			}
		}

		if(it == zones.begin())
		{
			// No displayed objects, apparently.
			selectedShip = nullptr;
			selectedOutfit = nullptr;
			return;
		}
		--it;
	}

	selectedShip = it->GetShip();
	selectedOutfit = it->GetOutfit();
}



// Find the currently selected item.
vector<ShopPanel::Zone>::const_iterator ShopPanel::Selected() const
{
	vector<Zone>::const_iterator it = zones.begin();
	for( ; it != zones.end(); ++it)
		if(it->GetShip() == selectedShip && it->GetOutfit() == selectedOutfit)
			break;

	return it;
}



// Check if the given point is within the button zone, and if so return the
// letter of the button (or ' ' if it's not on a button).
char ShopPanel::CheckButton(int x, int y)
{
	if(x > Screen::Right() - SIDEBAR_WIDTH - 342 && x < Screen::Right() - SIDEBAR_WIDTH - 316 &&
		y > Screen::Bottom() - 31 && y < Screen::Bottom() - 4)
		return 'f';

	if(x < Screen::Right() - SIDEBAR_WIDTH || y < Screen::Bottom() - BUTTON_HEIGHT)
		return '\0';

	if(y < Screen::Bottom() - 40 || y >= Screen::Bottom() - 10)
		return ' ';

	x -= Screen::Right() - SIDEBAR_WIDTH;
	if(x > 9 && x < 70)
	{
		if(!IsAlreadyOwned())
			return 'b';
		else
			return 'i';
	}
	else if(x > 89 && x < 150)
		return 's';
	else if(x > 169 && x < 240)
		return 'l';

	return ' ';
}



// Called when the outfit disposition dropdown has changed value
void ShopPanel::DispositionChanged(const std::string& value)
{
	// Purchasing to cargo or installing in a ship is controlled by what ships
	// are selected.
	if (value == INSTALL_IN_SHIP || value == MOVE_TO_STORAGE)
	{
		if (playerShips.empty())
		{
			SideSelect(0);
		}
	}
	else if (value == MOVE_TO_CARGO)
	{
		playerShips.clear();
		selectedShip = nullptr;
		playerShip = nullptr;
	}
}<|MERGE_RESOLUTION|>--- conflicted
+++ resolved
@@ -1500,7 +1500,6 @@
 		}
 	}
 	else if(!control)
-<<<<<<< HEAD
 	{
 		// if we clicked on the only ship selected, then unselect it
 		if (playerShips.size() == 1 && *playerShips.begin() == ship)
@@ -1512,11 +1511,7 @@
 		}
 		// playerShips.clear(); // deferred until we know if it was a long click
 	}
-	else if(playerShips.count(ship))
-=======
-		playerShips.clear();
 	else if(playerShips.contains(ship))
->>>>>>> 86f81935
 	{
 		lastShipClickTime = -1;
 		playerShips.erase(ship);
