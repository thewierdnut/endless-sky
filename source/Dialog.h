/* Dialog.h
Copyright (c) 2014-2020 by Michael Zahniser

Endless Sky is free software: you can redistribute it and/or modify it under the
terms of the GNU General Public License as published by the Free Software
Foundation, either version 3 of the License, or (at your option) any later version.

Endless Sky is distributed in the hope that it will be useful, but WITHOUT ANY
WARRANTY; without even the implied warranty of MERCHANTABILITY or FITNESS FOR A
PARTICULAR PURPOSE. See the GNU General Public License for more details.

You should have received a copy of the GNU General Public License along with
this program. If not, see <https://www.gnu.org/licenses/>.
*/

#ifndef DIALOG_H_
#define DIALOG_H_

#include "Panel.h"

#include "Point.h"
#include "text/truncate.hpp"
#include "text/WrappedText.h"

#include <functional>
#include <string>

class DataNode;
class PlayerInfo;
class System;



// A dialog box displays a given message to the player. The box will expand to
// fit the message, and may also include a text input field. The box may have
// only an "ok" button, or may also have a "cancel" button. If this dialog is
// introducing a mission, the buttons are instead "accept" and "decline". A
// callback function can be given to receive the player's response.
class Dialog : public Panel {
public:
	// An OK / Cancel dialog where Cancel can be disabled. The okIsActive lets
	// you select whether "OK" (true) or "Cancel" (false) are selected as the default option.
	Dialog(std::function<void()> okFunction, const std::string &message, Truncate truncate,
		bool canCancel, bool okIsActive);
	// Dialog that has no callback (information only). In this form, there is
	// only an "ok" button, not a "cancel" button.
	explicit Dialog(const std::string &text, Truncate truncate = Truncate::NONE, bool allowsFastForward = false);
	// Mission accept / decline dialog.
	Dialog(const std::string &text, PlayerInfo &player, const System *system = nullptr,
		Truncate truncate = Truncate::NONE, bool allowsFastForward = false);
	virtual ~Dialog() = default;

	// Three different kinds of dialogs can be constructed: requesting numerical
	// input, requesting text input, or not requesting any input at all. In any
	// case, the callback is called only if the user selects "ok", not "cancel."
	template <class T>
	Dialog(T *t, void (T::*fun)(int), const std::string &text,
		Truncate truncate = Truncate::NONE, bool allowsFastForward = false);
	template <class T>
	Dialog(T *t, void (T::*fun)(int), const std::string &text, int initialValue,
		Truncate truncate = Truncate::NONE, bool allowsFastForward = false);

	template <class T>
	Dialog(T *t, void (T::*fun)(const std::string &), const std::string &text, std::string initialValue = "",
		Truncate truncate = Truncate::NONE, bool allowsFastForward = false);

	// This callback requests text input but with validation. The "ok" button is disabled
	// if the validation callback returns false.
	template <class T>
	Dialog(T *t, void (T::*fun)(const std::string &), const std::string &text,
			std::function<bool(const std::string &)> validate,
			std::string initialValue = "",
			Truncate truncate = Truncate::NONE,
			bool allowsFastForward = false);

	template <class T>
	Dialog(T *t, void (T::*fun)(), const std::string &text,
		Truncate truncate = Truncate::NONE, bool allowsFastForward = false);

	// Callback is always called with value user input to dialog (ok == true, cancel == false).
	template <class T>
	Dialog(T *t, void (T::*fun)(bool), const std::string &text,
		Truncate truncate = Truncate::NONE, bool allowsFastForward = false);

	// Draw this panel.
	virtual void Draw() override;

	// Static method used to convert a DataNode into formatted Dialog text.
	static void ParseTextNode(const DataNode &node, size_t startingIndex, std::string &text);

	// Some dialogs allow fast-forward to stay active.
	bool AllowsFastForward() const noexcept final;


protected:
	// The user can click "ok" or "cancel", or use the tab key to toggle which
	// button is highlighted and the enter key to select it.
	virtual bool KeyDown(SDL_Keycode key, Uint16 mod, const Command &command, bool isNewPress) override;
	virtual bool Click(int x, int y, int clicks) override;
	virtual bool Drag(double dx, double dy) override;
	virtual bool Scroll(double dx, double dy) override;


private:
	// Common code from all three constructors:
	void Init(const std::string &message, Truncate truncate, bool canCancel = true, bool isMission = false);
	void DoCallback(bool isOk = true) const;
<<<<<<< HEAD
	const int Width() const;
=======
	int Width() const;
>>>>>>> e44d65bf


protected:
	WrappedText text;
	int height;

	std::function<void(int)> intFun;
	std::function<void(const std::string &)> stringFun;
	std::function<void()> voidFun;
	std::function<void(bool)> boolFun;
	std::function<bool(const std::string &)> validateFun;

	bool canCancel;
	bool okIsActive;
	bool isMission;
	bool isOkDisabled = false;
	bool allowsFastForward = false;
	bool isWide = false;

	std::string input;

	Point okPos;
	Point cancelPos;

	const System *system = nullptr;
	PlayerInfo *player = nullptr;
	bool isWide = false;
};



template <class T>
Dialog::Dialog(T *t, void (T::*fun)(int), const std::string &text, Truncate truncate, bool allowsFastForward)
	: intFun(std::bind(fun, t, std::placeholders::_1)), allowsFastForward(allowsFastForward)
{
	Init(text, truncate);
}



template <class T>
Dialog::Dialog(T *t, void (T::*fun)(int), const std::string &text,
	int initialValue, Truncate truncate, bool allowsFastForward)
	: intFun(std::bind(fun, t, std::placeholders::_1)),
	allowsFastForward(allowsFastForward),
	input(std::to_string(initialValue))
{
	Init(text, truncate);
}



template <class T>
Dialog::Dialog(T *t, void (T::*fun)(const std::string &), const std::string &text,
	std::string initialValue, Truncate truncate, bool allowsFastForward)
	: stringFun(std::bind(fun, t, std::placeholders::_1)),
	allowsFastForward(allowsFastForward),
	input(initialValue)
{
	Init(text, truncate);
}



template <class T>
Dialog::Dialog(T *t, void (T::*fun)(const std::string &), const std::string &text,
	std::function<bool(const std::string &)> validate, std::string initialValue, Truncate truncate, bool allowsFastForward)
	: stringFun(std::bind(fun, t, std::placeholders::_1)),
	validateFun(std::move(validate)),
	isOkDisabled(true),
	allowsFastForward(allowsFastForward),
	input(initialValue)
{
	Init(text, truncate);
}



template <class T>
Dialog::Dialog(T *t, void (T::*fun)(), const std::string &text, Truncate truncate, bool allowsFastForward)
	: voidFun(std::bind(fun, t)), allowsFastForward(allowsFastForward)
{
	Init(text, truncate);
}



template <class T>
Dialog::Dialog(T *t, void (T::*fun)(bool), const std::string &text, Truncate truncate, bool allowsFastForward)
	: boolFun(std::bind(fun, t, std::placeholders::_1)), allowsFastForward(allowsFastForward)
{
	Init(text, truncate);
}



#endif<|MERGE_RESOLUTION|>--- conflicted
+++ resolved
@@ -105,11 +105,7 @@
 	// Common code from all three constructors:
 	void Init(const std::string &message, Truncate truncate, bool canCancel = true, bool isMission = false);
 	void DoCallback(bool isOk = true) const;
-<<<<<<< HEAD
-	const int Width() const;
-=======
 	int Width() const;
->>>>>>> e44d65bf
 
 
 protected:
@@ -136,7 +132,6 @@
 
 	const System *system = nullptr;
 	PlayerInfo *player = nullptr;
-	bool isWide = false;
 };
 
 
