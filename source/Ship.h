/* Ship.h
Copyright (c) 2014 by Michael Zahniser

Endless Sky is free software: you can redistribute it and/or modify it under the
terms of the GNU General Public License as published by the Free Software
Foundation, either version 3 of the License, or (at your option) any later version.

Endless Sky is distributed in the hope that it will be useful, but WITHOUT ANY
WARRANTY; without even the implied warranty of MERCHANTABILITY or FITNESS FOR A
PARTICULAR PURPOSE. See the GNU General Public License for more details.

You should have received a copy of the GNU General Public License along with
this program. If not, see <https://www.gnu.org/licenses/>.
*/

#pragma once

#include "Body.h"

#include "Angle.h"
#include "Armament.h"
#include "CargoHold.h"
#include "Command.h"
#include "EsUuid.h"
#include "FireCommand.h"
#include "Outfit.h"
#include "Personality.h"
#include "Point.h"
#include "Port.h"
#include "ship/ShipAICache.h"
#include "ShipJumpNavigation.h"

#include <list>
#include <map>
#include <memory>
#include <set>
#include <string>
#include <vector>

class DamageDealt;
class DataNode;
class DataWriter;
class Effect;
class Flotsam;
class FormationPattern;
class Government;
class Minable;
class Phrase;
class Planet;
class PlayerInfo;
class Projectile;
class StellarObject;
class System;
class Visual;



// Class representing a ship (either a model for sale or an instance of it). A
// ship's information can be saved to a file, so that it can later be read back
// in exactly the same state. The same class is used for the player's ship as
// for all other ships, so their capabilities are exactly the same  within the
// limits of what the AI knows how to command them to do.
class Ship : public Body, public std::enable_shared_from_this<Ship> {
public:
	class Bay {
	public:
		Bay(double x, double y, std::string category) : point(x * .5, y * .5), category(std::move(category)) {}
		Bay(Bay &&) = default;
		Bay &operator=(Bay &&) = default;
		~Bay() = default;

		// Copying a bay does not copy the ship inside it.
		Bay(const Bay &b) : point(b.point), category(b.category), side(b.side),
			facing(b.facing), launchEffects(b.launchEffects) {}
		Bay &operator=(const Bay &b) { return *this = Bay(b); }

		Point point;
		std::shared_ptr<Ship> ship;
		std::string category;

		uint8_t side = 0;
		static const uint8_t INSIDE = 0;
		static const uint8_t OVER = 1;
		static const uint8_t UNDER = 2;

		// The angle at which the carried ship will depart, relative to the carrying ship.
		Angle facing;

		// The launch effect(s) to be simultaneously played when the bay's ship launches.
		std::vector<const Effect *> launchEffects;
	};

	class EnginePoint : public Point {
	public:
		EnginePoint(double x, double y, double zoom) : Point(x, y), zoom(zoom) {}

		uint8_t side = 0;
		static const uint8_t UNDER = 0;
		static const uint8_t OVER = 1;

		uint8_t steering = 0;
		static const uint8_t NONE = 0;
		static const uint8_t LEFT = 1;
		static const uint8_t RIGHT = 2;

		double zoom;
		Angle facing;
		Angle gimbal;
	};


public:
	// Functions provided by the Body base class:
	// bool HasSprite() const;
	// const Sprite *GetSprite() const;
	// int Width() const;
	// int Height() const;
	// int GetSwizzle() const;
	// Frame GetFrame(int step = -1) const;
	// const Mask &GetMask(int step = -1) const;
	// const Point &Position() const;
	// const Point &Velocity() const;
	// const Angle &Facing() const;
	// Point Unit() const;
	// double Zoom() const;
	// const Government *GetGovernment() const;

	Ship() = default;
	// Construct and Load() at the same time.
	Ship(const DataNode &node);

	// Load data for a type of ship:
	void Load(const DataNode &node);
	// When loading a ship, some of the outfits it lists may not have been
	// loaded yet. So, wait until everything has been loaded, then call this.
	void FinishLoading(bool isNewInstance);
	// Check that this ship model and all its outfits have been loaded.
	bool IsValid() const;
	// Save a full description of this ship, as currently configured.
	void Save(DataWriter &out) const;

	const EsUuid &UUID() const noexcept;
	// Explicitly set this ship's ID.
	void SetUUID(const EsUuid &id);

	// Get the name of this particular ship.
	const std::string &Name() const;

	// Set / Get the name of this model of ship.
	void SetTrueModelName(const std::string &model);
	const std::string &TrueModelName() const;
	const std::string &DisplayModelName() const;
	const std::string &PluralModelName() const;
	// Get the name of this ship as a variant.
	const std::string &VariantName() const;
	// Get the generic noun (e.g. "ship") to be used when describing this ship.
	const std::string &Noun() const;
	// Get this ship's description.
	const std::string &Description() const;
	// Get the shipyard thumbnail for this ship.
	const Sprite *Thumbnail() const;
	// Get this ship's cost.
	int64_t Cost() const;
	int64_t ChassisCost() const;
	int64_t Strength() const;
	// Get the attraction and deterrence of this ship, for pirate raids.
	// This is only useful for the player's ships.
	double Attraction() const;
	double Deterrence() const;

	// Check if this ship is configured in such a way that it would be difficult
	// or impossible to fly.
	std::vector<std::string> FlightCheck() const;

	void SetPosition(Point position);
	void SetVelocity(Point velocity);
	// When creating a new ship, you must set the following:
	void Place(Point position = Point(), Point velocity = Point(), Angle angle = Angle(), bool isDeparting = true);
	void SetName(const std::string &name);
	void SetSystem(const System *system);
	void SetPlanet(const Planet *planet);
	void SetGovernment(const Government *government);
	void SetIsSpecial(bool special = true);
	bool IsSpecial() const;

	// If a ship belongs to the player, the player can give it commands.
	void SetIsYours(bool yours = true);
	bool IsYours() const;
	// A parked ship stays on a planet and requires no daily salary payments.
	void SetIsParked(bool parked = true);
	bool IsParked() const;
	// The player can selectively deploy their carried ships, rather than just all / none.
	void SetDeployOrder(bool shouldDeploy = true);
	bool HasDeployOrder() const;

	// Access the ship's personality, which affects how the AI behaves.
	const Personality &GetPersonality() const;
	void SetPersonality(const Personality &other);
	// Get a random hail message, or set the object used to generate them. If no
	// object is given the government's default will be used.
	const Phrase *GetHailPhrase() const;
	void SetHailPhrase(const Phrase &phrase);
	std::string GetHail(std::map<std::string, std::string> &&subs) const;
	bool CanSendHail(const PlayerInfo &player, bool allowUntranslated = false) const;

	// Access the ship's AI cache, containing the range and expected AI behavior for this ship.
	ShipAICache &GetAICache();
	void UpdateCaches();

	// Set the commands for this ship to follow this timestep.
	void SetCommands(const Command &command);
	void SetCommands(const FireCommand &firingCommand);
	const Command &Commands() const;
	const FireCommand &FiringCommands() const noexcept;
	// Move this ship. A ship may create effects as it moves, in particular if
	// it is in the process of blowing up.
	void Move(std::vector<Visual> &visuals, std::list<std::shared_ptr<Flotsam>> &flotsam);

	// Launch any ships that are ready to launch.
	void Launch(std::list<std::shared_ptr<Ship>> &ships, std::vector<Visual> &visuals);
	// Check if this ship is boarding another ship. If it is, it either plunders
	// it or, if this is a player ship, returns the ship it is plundering so a
	// plunder dialog can be displayed.
	std::shared_ptr<Ship> Board(bool autoPlunder, bool nonDocking);
	// Scan the target, if able and commanded to. Return a ShipEvent bitmask
	// giving the types of scan that succeeded.
	int Scan(const PlayerInfo &player);
	// Find out what fraction of the scan is complete.
	double CargoScanFraction() const;
	double OutfitScanFraction() const;

	// Fire any primary or secondary weapons that are ready to fire. Determines
	// if any special weapons (e.g. anti-missile, tractor beam) are ready to fire.
	// The firing of special weapons is handled separately.
	void Fire(std::vector<Projectile> &projectiles, std::vector<Visual> &visuals);
	// Return true if any anti-missile or tractor beam systems are ready to fire.
	bool HasAntiMissile() const;
	bool HasTractorBeam() const;
	// Fire an anti-missile at the given missile. Returns true if the missile was killed.
	bool FireAntiMissile(const Projectile &projectile, std::vector<Visual> &visuals);
	// Fire tractor beams at the given flotsam. Returns a Point representing the net
	// pull on the flotsam from this ship's tractor beams.
	Point FireTractorBeam(const Flotsam &flotsam, std::vector<Visual> &visuals);

	// Get the system this ship is in. Set to nullptr if the ship is being carried.
	const System *GetSystem() const;
	// Get the system this ship is in. If being carried, gets the parent's system.
	const System *GetActualSystem() const;
	// If the ship is landed, get the planet it has landed on.
	const Planet *GetPlanet() const;

	// Check the status of this ship.
	bool IsCapturable() const;
	bool IsTargetable() const;
	bool IsOverheated() const;
	bool IsDisabled() const;
	bool IsBoarding() const;
	bool IsLanding() const;
	bool IsFleeing() const;
	// Check if this ship is currently able to begin landing on its target.
	bool CanLand() const;
	// What kind of action this is we are trying to do.
	enum class ActionType {AFTERBURNER, BOARD, COMMUNICATION, FIRE, PICKUP, SCAN};
	// Check if some condition is keeping this ship from acting. (That is, it is
	// landing, hyperspacing, cloaking without "cloaked ActionType", disabled, or under-crewed.)
	bool CannotAct(ActionType actionType) const;
	// Get the degree to which this ship is cloaked. 1 means fully cloaked; 0 means fully visible.
	// Depending on its "cloaking ..." attributes the ship will be unable to shoot, will not be seen on radar...
	double Cloaking() const;
	bool IsCloaked() const;
	// The amount of cloaking this ship can do, per frame.
	double CloakingSpeed() const;
	// If this ship should be immune to the next damage caused.
	bool Phases(Projectile &projectile) const;
	// Check if this ship is entering (rather than leaving) hyperspace.
	bool IsEnteringHyperspace() const;
	// Check if this ship is entering or leaving hyperspace.
	bool IsHyperspacing() const;
	int GetHyperspacePercentage() const;
	// Check if this ship is hyperspacing, specifically via a jump drive.
	bool IsUsingJumpDrive() const;
	// Check if this ship is currently able to enter hyperspace to it target.
	bool IsReadyToJump(bool waitingIsReady = false) const;
	// Check if this ship is allowed to land on this planet, accounting for its personality.
	bool IsRestrictedFrom(const Planet &planet) const;
	// Check if this ship is allowed to enter this system, accounting for its personality.
	bool IsRestrictedFrom(const System &system) const;
	// Get this ship's custom swizzle.
	int CustomSwizzle() const;

	// Check if the ship is thrusting. If so, the engine sound should be played.
	bool IsThrusting() const;
	bool IsReversing() const;
	bool IsSteering() const;
	// The direction that the ship is steering. If positive, the ship is steering right.
	// If negative, the ship is steering left.
	double SteeringDirection() const;
	// Get the points from which engine flares should be drawn.
	const std::vector<EnginePoint> &EnginePoints() const;
	const std::vector<EnginePoint> &ReverseEnginePoints() const;
	const std::vector<EnginePoint> &SteeringEnginePoints() const;

	// Make a ship disabled or destroyed, or bring back a destroyed ship.
	void Disable();
	void Destroy();
	void SelfDestruct();
	void Restore();
	bool IsDamaged() const;
	// Check if this ship has been destroyed.
	bool IsDestroyed() const;
	// Recharge and repair this ship (e.g. because it has landed).
	void Recharge(int rechargeType = Port::RechargeType::All, bool hireCrew = true);
	// Check if this ship is able to give the given ship enough fuel to jump.
	bool CanRefuel(const Ship &other) const;
	// Check if this ship can transfer sufficient energy to the other ship.
	bool CanGiveEnergy(const Ship &other) const;
	// Give the other ship enough fuel for it to jump.
	double TransferFuel(double amount, Ship *to);
	// Give the other ship some energy.
	double TransferEnergy(double amount, Ship *to);
	// Mark this ship as property of the given ship. Returns the number of crew transferred from the capturer.
	int WasCaptured(const std::shared_ptr<Ship> &capturer);
	// Clear all orders and targets this ship has (after capture or transfer of control).
	void ClearTargetsAndOrders();

	// Get characteristics of this ship, as a fraction between 0 and 1.
	double Shields() const;
	double Hull() const;
	double Fuel() const;
	double Energy() const;
	// A ship's heat is generally between 0 and 1, but if it receives
	// heat damage the value can increase above 1.
	double Heat() const;
	// Get the ship's "health," where <=0 is disabled and 1 means full health.
	double Health() const;
	// Get the hull fraction at which this ship is disabled.
	double DisabledHull() const;
	// Get the maximum shield and hull values of the ship, accounting for multipliers.
	double MaxShields() const;
	double MaxHull() const;
	// Get the actual shield level of the ship.
	double ShieldLevel() const;
	// Get how disrupted this ship's shields are.
	double DisruptionLevel() const;
	// Get the (absolute) amount of hull that needs to be damaged until the
	// ship becomes disabled. Returns 0 if the ships hull is already below the
	// disabled threshold.
	double HullUntilDisabled() const;
	// Returns the remaining damage timer, for the damage overlay.
	int DamageOverlayTimer() const;
	// Get this ship's jump navigation, which contains information about how
	// much it costs for this ship to jump, how far it can jump, and its possible
	// jump methods.
	const ShipJumpNavigation &JumpNavigation() const;
	// Get the number of jumps this ship can make before running out of fuel.
	// This depends on how much fuel it has and what sort of hyperdrive it uses.
	// This does not show accurate number of jumps remaining beyond 1.
	// If followParent is false, this ship will not follow the parent.
	int JumpsRemaining(bool followParent = true) const;
	bool NeedsFuel(bool followParent = true) const;
	// Checks whether this ship needs energy to function.
	bool NeedsEnergy() const;
	// Get the amount of fuel missing for the next jump (smart refueling)
	double JumpFuelMissing() const;
	// Get the heat level at idle.
	double IdleHeat() const;
	// Get the heat dissipation, in heat units per heat unit per frame.
	double HeatDissipation() const;
	// Get the maximum heat level, in heat units (not temperature).
	double MaximumHeat() const;
	// Calculate the multiplier for cooling efficiency.
	double CoolingEfficiency() const;
	// Calculate the drag on this ship. The drag can be no greater than the mass.
	double Drag() const;
	// Calculate the drag force that this ship experiences. The drag force is the drag
	// divided by the mass, up to a value of 1.
	double DragForce() const;

	// Access how many crew members this ship has or needs.
	int Crew() const;
	int RequiredCrew() const;
	// Get the reputational value of this ship's crew, which depends
	// on its crew size and "crew equivalent" attribute.
	int CrewValue() const;
	void AddCrew(int count);
	// Check if this is a ship that can be used as a flagship.
	bool CanBeFlagship() const;

	// Get this ship's movement characteristics.
	double Mass() const;
	double InertialMass() const;
	double TurnRate() const;
	double Acceleration() const;
	double MaxVelocity(bool withAfterburner = false) const;
	double ReverseAcceleration() const;
	double MaxReverseVelocity() const;

	// This ship just got hit by a weapon. Take damage according to the
	// DamageDealt from that weapon. The return value is a ShipEvent type,
	// which may be a combination of PROVOKED, DISABLED, and DESTROYED.
	// Create any target effects as sparks.
	int TakeDamage(std::vector<Visual> &visuals, const DamageDealt &damage, const Government *sourceGovernment);
	// Apply a force to this ship, accelerating it. This might be from a weapon
	// impact, or from firing a weapon, for example.
	void ApplyForce(const Point &force, bool gravitational = false);

	// Check if this ship has bays to carry other ships.
	bool HasBays() const;
	// Check how many bays are not occupied at present. This does not check
	// whether one of your escorts plans to use that bay.
	int BaysFree(const std::string &category) const;
	// Check how many bays this ship has of a given category.
	int BaysTotal(const std::string &category) const;
	// Check if this ship has a bay free for the given other ship, and the
	// bay is not reserved for one of its existing escorts.
	bool CanCarry(const Ship &ship) const;
	// Check if this is a ship of a type that can be carried.
	bool CanBeCarried() const;
	// Move the given ship into one of the bays, if possible.
	bool Carry(const std::shared_ptr<Ship> &ship);
	// Empty the bays. If the carried ships are not special ships that are
	// saved in the player data, they will be deleted. Otherwise, they become
	// visible as ships landed on the same planet as their parent.
	void UnloadBays();
	// Get a list of any ships this ship is carrying.
	const std::vector<Bay> &Bays() const;
	// Adjust the positions and velocities of any visible carried fighters or
	// drones. If any are visible, return true.
	bool PositionFighters() const;

	// Get cargo information.
	CargoHold &Cargo();
	const CargoHold &Cargo() const;
	// Display box effects from jettisoning this much cargo.
	void Jettison(const std::string &commodity, int tons, bool wasAppeasing = false);
	void Jettison(const Outfit *outfit, int count, bool wasAppeasing = false);

	// Get the current attributes of this ship.
	const Outfit &Attributes() const;
	// Get the attributes of this ship chassis before any outfits were added.
	const Outfit &BaseAttributes() const;
	// Get the list of all outfits installed in this ship.
	const std::map<const Outfit *, int> &Outfits() const;
	// Find out how many outfits of the given type this ship contains.
	int OutfitCount(const Outfit *outfit) const;
	// Add or remove outfits. (To remove, pass a negative number.)
	void AddOutfit(const Outfit *outfit, int count);

	// Get the list of weapons.
	Armament &GetArmament();
	const std::vector<Hardpoint> &Weapons() const;
	// Check if we are able to fire the given weapon (i.e. there is enough
	// energy, ammo, and fuel to fire it).
	bool CanFire(const Weapon *weapon) const;
	// Fire the given weapon (i.e. deduct whatever energy, ammo, or fuel it uses
	// and add whatever heat it generates). Assume that CanFire() is true.
	void ExpendAmmo(const Weapon &weapon);

	// Each ship can have a target system (to travel to), a target planet (to
	// land on) and a target ship (to move to, and attack if hostile).
	std::shared_ptr<Ship> GetTargetShip() const;
	std::shared_ptr<Ship> GetShipToAssist() const;
	const StellarObject *GetTargetStellar() const;
	// Get ship's target system (it should always be one jump / wormhole pass away).
	const System *GetTargetSystem() const;
	// Mining target.
	std::shared_ptr<Minable> GetTargetAsteroid() const;
	std::shared_ptr<Flotsam> GetTargetFlotsam() const;
	const std::set<const Flotsam *> &GetTractorFlotsam() const;
	// Pattern to use when flying in a formation.
	const FormationPattern *GetFormationPattern() const;

	// Mark this ship as fleeing.
	void SetFleeing(bool fleeing = true);

	// Set this ship's targets.
	void SetTargetShip(const std::shared_ptr<Ship> &ship);
	void SetShipToAssist(const std::shared_ptr<Ship> &ship);
	void SetTargetStellar(const StellarObject *object);
	// Set ship's target system (it should always be one jump / wormhole pass away).
	void SetTargetSystem(const System *system);
	// Mining target.
	void SetTargetAsteroid(const std::shared_ptr<Minable> &asteroid);
	void SetTargetFlotsam(const std::shared_ptr<Flotsam> &flotsam);
	// Pattern to use when flying in a formation (nullptr to clear formation).
	void SetFormationPattern(const FormationPattern *formation);

	bool CanPickUp(const Flotsam &flotsam) const;

	// Manage escorts. When you set this ship's parent, it will automatically
	// register itself as an escort of that ship, and unregister itself from any
	// previous parent it had.
	void SetParent(const std::shared_ptr<Ship> &ship);
	std::shared_ptr<Ship> GetParent() const;
	const std::vector<std::weak_ptr<Ship>> &GetEscorts() const;

	// How many AI steps has this ship been lingering?
	int GetLingerSteps() const;
	// The AI wants the ship to linger for one AI step.
	void Linger();

	// use a common target angle for jump drives, so that fleets don't just
	// scatter all around the solar system
	void SetJumpDriveTargetAngle(const Angle& a) { jumpDriveTargetAngle = a; }
	const Angle& GetJumpDriveTargetAngle() const { return jumpDriveTargetAngle; }

private:
	// Various steps of Ship::Move:

	// Check if this ship has been in a different system from the player for so
	// long that it should be "forgotten." Also eliminate ships that have no
	// system set because they just entered a fighter bay. Clear the hyperspace
	// targets of ships that can't enter hyperspace.
	bool StepFlags();
	// Step ship destruction logic. Returns 1 if the ship has been destroyed, -1 if it is being
	// destroyed, or 0 otherwise.
	int StepDestroyed(std::vector<Visual> &visuals, std::list<std::shared_ptr<Flotsam>> &flotsam);
	void DoGeneration();
	void DoPassiveEffects(std::vector<Visual> &visuals, std::list<std::shared_ptr<Flotsam>> &flotsam);
	void DoJettison(std::list<std::shared_ptr<Flotsam>> &flotsam);
	void DoCloakDecision();
	// Step hyperspace enter/exit logic. Returns true if ship is hyperspacing in or out.
	bool DoHyperspaceLogic(std::vector<Visual> &visuals);
	// Step landing logic. Returns true if the ship is landing or departing.
	bool DoLandingLogic();
	void DoInitializeMovement();
	void StepPilot();
	void DoMovement(bool &isUsingAfterburner);
	void StepTargeting();
	void DoEngineVisuals(std::vector<Visual> &visuals, bool isUsingAfterburner);


	// Add or remove a ship from this ship's list of escorts.
	void AddEscort(Ship &ship);
	void RemoveEscort(const Ship &ship);
	// Get the hull amount at which this ship is disabled.
	double MinimumHull() const;
	// Create one of this ship's explosions, within its mask. The explosions can
	// either stay over the ship, or spread out if this is the final explosion.
	void CreateExplosion(std::vector<Visual> &visuals, bool spread = false);
	// Place a "spark" effect, like ionization or disruption.
	void CreateSparks(std::vector<Visual> &visuals, const std::string &name, double amount);
	void CreateSparks(std::vector<Visual> &visuals, const Effect *effect, double amount);

	// Calculate the attraction and deterrence of this ship, for pirate raids.
	// This is only useful for the player's ships.
	double CalculateAttraction() const;
	double CalculateDeterrence() const;


private:
	// Protected member variables of the Body class:
	// Point position;
	// Point velocity;
	// Angle angle;
	// double zoom;
	// int swizzle;
	// const Government *government;

	// Characteristics of the chassis:
	bool isDefined = false;
	const Ship *base = nullptr;
	std::string trueModelName;
	std::string displayModelName;
	std::string pluralModelName;
	std::string variantName;
	std::string noun;
	std::string description;
	const Sprite *thumbnail = nullptr;
	// Characteristics of this particular ship:
	EsUuid uuid;
	std::string name;
	bool canBeCarried = false;

	int forget = 0;
	bool isInSystem = true;
	// "Special" ships cannot be forgotten, and if they land on a planet, they
	// continue to exist and refuel instead of being deleted.
	bool isSpecial = false;
	bool isYours = false;
	bool isParked = false;
	bool shouldDeploy = false;
	bool isOverheated = false;
	bool isDisabled = false;
	bool isBoarding = false;
	bool hasBoarded = false;
	bool isFleeing = false;
	bool isThrusting = false;
	bool isReversing = false;
	bool isSteering = false;
	double steeringDirection = 0.;
	bool neverDisabled = false;
	bool isCapturable = true;
	bool isInvisible = false;
	int customSwizzle = -1;
	double cloak = 0.;
	double cloakDisruption = 0.;
	// Cached values for figuring out when anti-missiles or tractor beams are in range.
	double antiMissileRange = 0.;
	double tractorBeamRange = 0.;
	double weaponRadius = 0.;
	// Cargo and outfit scanning takes time.
	double cargoScan = 0.;
	double outfitScan = 0.;

	double attraction = 0.;
	double deterrence = 0.;

	// Number of AI steps this ship has spent lingering
	int lingerSteps = 0;

	Command commands;
	FireCommand firingCommands;

	Personality personality;
	const Phrase *hail = nullptr;
	ShipAICache aiCache;

	// Installed outfits, cargo, etc.:
	Outfit attributes;
	Outfit baseAttributes;
	bool addAttributes = false;
	const Outfit *explosionWeapon = nullptr;
	std::map<const Outfit *, int> outfits;
	CargoHold cargo;
	std::list<std::shared_ptr<Flotsam>> jettisoned;

	std::vector<Bay> bays;
	// Cache the mass of carried ships to avoid repeatedly recomputing it.
	double carriedMass = 0.;

	std::vector<EnginePoint> enginePoints;
	std::vector<EnginePoint> reverseEnginePoints;
	std::vector<EnginePoint> steeringEnginePoints;
	Armament armament;

	// Various energy levels:
	double shields = 0.;
	double hull = 0.;
	double fuel = 0.;
	double energy = 0.;
	double heat = 0.;
	// Accrued "ion damage" that will affect this ship's energy over time.
	double ionization = 0.;
	// Accrued "scrambling damage" that will affect this ship's weaponry over time.
	double scrambling = 0.;
	// Accrued "disruption damage" that will affect this ship's shield effectiveness over time.
	double disruption = 0.;
	// Accrued "slowing damage" that will affect this ship's movement over time.
	double slowness = 0.;
	// Accrued "discharge damage" that will affect this ship's shields over time.
	double discharge = 0.;
	// Accrued "corrosion damage" that will affect this ship's hull over time.
	double corrosion = 0.;
	// Accrued "leak damage" that will affect this ship's fuel over time.
	double leakage = 0.;
	// Accrued "burn damage" that will affect this ship's heat over time.
	double burning = 0.;
	// Delays for shield generation and hull repair.
	int shieldDelay = 0;
	int hullDelay = 0;
	// Timer for a disabled ship to repair itself.
	int disabledRecoveryCounter = 0;
	// Number of frames the damage overlay should be displayed, if any.
	int damageOverlayTimer = 0;
	// Acceleration can be created by engines, firing weapons, or weapon impacts.
	Point acceleration;

	int crew = 0;
	int pilotError = 0;
	int pilotOkay = 0;

	// Current status of this particular ship:
	const System *currentSystem = nullptr;
	// A Ship can be locked into one of three special states: landing,
	// hyperspacing, and exploding. Each one must track some special counters:
	const Planet *landingPlanet = nullptr;

	ShipJumpNavigation navigation;
	int hyperspaceCount = 0;
	const System *hyperspaceSystem = nullptr;
	bool isUsingJumpDrive = false;
	double hyperspaceFuelCost = 0.;
	Point hyperspaceOffset;

	// The hull may spring a "leak" (venting atmosphere, flames, blood, etc.)
	// when the ship is dying.
	class Leak {
	public:
		Leak(const Effect *effect = nullptr) : effect(effect) {}

		const Effect *effect = nullptr;
		Point location;
		Angle angle;
		int openPeriod = 60;
		int closePeriod = 60;
	};
	std::vector<Leak> leaks;
	std::vector<Leak> activeLeaks;

	// Explosions that happen when the ship is dying:
	std::map<const Effect *, int> explosionEffects;
	unsigned explosionRate = 0;
	unsigned explosionCount = 0;
	unsigned explosionTotal = 0;
	std::map<const Effect *, int> finalExplosions;

	// Target ships, planets, systems, etc.
	std::weak_ptr<Ship> targetShip;
	std::weak_ptr<Ship> shipToAssist;
	const StellarObject *targetPlanet = nullptr;
	const System *targetSystem = nullptr;
	std::weak_ptr<Minable> targetAsteroid;
	std::weak_ptr<Flotsam> targetFlotsam;
	std::set<const Flotsam *> tractorFlotsam;
	const FormationPattern *formationPattern = nullptr;

	// Links between escorts and parents.
	std::vector<std::weak_ptr<Ship>> escorts;
	std::weak_ptr<Ship> parent;

	bool removeBays = false;
<<<<<<< HEAD

	// Angle from target location where a ship should jump to
	Angle jumpDriveTargetAngle;
};



#endif
=======
};
>>>>>>> 86f81935
<|MERGE_RESOLUTION|>--- conflicted
+++ resolved
@@ -720,15 +720,7 @@
 	std::weak_ptr<Ship> parent;
 
 	bool removeBays = false;
-<<<<<<< HEAD
 
 	// Angle from target location where a ship should jump to
 	Angle jumpDriveTargetAngle;
-};
-
-
-
-#endif
-=======
-};
->>>>>>> 86f81935
+};