--- conflicted
+++ resolved
@@ -93,13 +93,9 @@
 {
 	// Load the texture.
 	ImageBuffer image;
-<<<<<<< HEAD
-	if(!image.Read(std::string(imagePath) + ".png") &&
-	   !image.Read(std::string(imagePath) + "=.ktx") &&
-	   !image.Read(std::string(imagePath) + ".ktx"))
-=======
-	if(!image.Read(ImageFileData(imagePath)))
->>>>>>> 30cefd0e
+	if(!image.Read(ImageFileData(std::string(imagePath) + ".png")) &&
+		!image.Read(ImageFileData(std::string(imagePath) + "=.ktx")) &&
+		!image.Read(ImageFileData(std::string(imagePath) + ".ktx")))
 		return;
 
 	LoadTexture(image);
