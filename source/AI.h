--- conflicted
+++ resolved
@@ -78,12 +78,10 @@
 	int64_t AllyStrength(const Government *government);
 	int64_t EnemyStrength(const Government *government);
 
-<<<<<<< HEAD
-	static bool CanBoard(const Ship &ship, const Ship &target);
-=======
 	// Find nearest landing location.
 	static const StellarObject *FindLandingLocation(const Ship &ship, const bool refuel = true);
->>>>>>> 242fff9c
+
+	static bool CanBoard(const Ship &ship, const Ship &target);
 
 
 private:
